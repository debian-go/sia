--- conflicted
+++ resolved
@@ -154,51 +154,6 @@
 func (t Transaction) SigHash(i int) (hash crypto.Hash) {
 	cf := t.TransactionSignatures[i].CoveredFields
 	h := crypto.NewHash()
-<<<<<<< HEAD
-	enc := encoding.NewEncoder(h)
-	if cf.WholeTransaction {
-		enc.EncodeAll(
-			t.SiacoinInputs,
-			t.SiacoinOutputs,
-			t.FileContracts,
-			t.FileContractRevisions,
-			t.StorageProofs,
-			t.SiafundInputs,
-			t.SiafundOutputs,
-			t.MinerFees,
-			t.ArbitraryData,
-			t.TransactionSignatures[i].ParentID,
-			t.TransactionSignatures[i].PublicKeyIndex,
-			t.TransactionSignatures[i].Timelock,
-		)
-	} else {
-		for _, input := range cf.SiacoinInputs {
-			enc.Encode(t.SiacoinInputs[input])
-		}
-		for _, output := range cf.SiacoinOutputs {
-			enc.Encode(t.SiacoinOutputs[output])
-		}
-		for _, contract := range cf.FileContracts {
-			enc.Encode(t.FileContracts[contract])
-		}
-		for _, revision := range cf.FileContractRevisions {
-			enc.Encode(t.FileContractRevisions[revision])
-		}
-		for _, storageProof := range cf.StorageProofs {
-			enc.Encode(t.StorageProofs[storageProof])
-		}
-		for _, siafundInput := range cf.SiafundInputs {
-			enc.Encode(t.SiafundInputs[siafundInput])
-		}
-		for _, siafundOutput := range cf.SiafundOutputs {
-			enc.Encode(t.SiafundOutputs[siafundOutput])
-		}
-		for _, minerFee := range cf.MinerFees {
-			enc.Encode(t.MinerFees[minerFee])
-		}
-		for _, arbData := range cf.ArbitraryData {
-			enc.Encode(t.ArbitraryData[arbData])
-=======
 	if cf.WholeTransaction {
 		t.marshalSiaNoSignatures(h)
 		h.Write(t.TransactionSignatures[i].ParentID[:])
@@ -231,16 +186,11 @@
 		}
 		for _, arbData := range cf.ArbitraryData {
 			encoding.WritePrefix(h, t.ArbitraryData[arbData])
->>>>>>> 95854a28
 		}
 	}
 
 	for _, sig := range cf.TransactionSignatures {
-<<<<<<< HEAD
-		enc.Encode(t.TransactionSignatures[sig])
-=======
 		t.TransactionSignatures[sig].MarshalSia(h)
->>>>>>> 95854a28
 	}
 
 	h.Sum(hash[:0])
