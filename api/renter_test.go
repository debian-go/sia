package api

import (
	"bytes"
	"errors"
	"fmt"
	"io"
	"io/ioutil"
	"net/url"
	"os"
	"path/filepath"
	"strconv"
	"strings"
	"testing"
	"time"

	"github.com/NebulousLabs/Sia/build"
	"github.com/NebulousLabs/Sia/modules"
	"github.com/NebulousLabs/Sia/modules/renter"
	"github.com/NebulousLabs/Sia/modules/renter/contractor"
	"github.com/NebulousLabs/Sia/types"
	"github.com/NebulousLabs/fastrand"
)

const (
	testFunds  = "10000000000000000000000000000" // 10k SC
	testPeriod = "5"
)

// createRandFile creates a file on disk and fills it with random bytes.
func createRandFile(path string, size int) error {
	return ioutil.WriteFile(path, fastrand.Bytes(size), 0600)
}
<<<<<<< HEAD

// TestRenterDownloadError tests that the /renter/download route sets the download's error field if it fails.
func TestRenterDownloadError(t *testing.T) {
	if testing.Short() {
		t.SkipNow()
	}
	t.Parallel()

	st, err := createServerTester(t.Name())
=======

// setupTestDownload creates a server tester with an uploaded file of size
// `size` and name `name`.
func setupTestDownload(t *testing.T, size int, name string, waitOnAvailability bool) (*serverTester, string) {
	st, err := createServerTester(t.Name())
	if err != nil {
		t.Fatal(err)
	}

	// Announce the host and start accepting contracts.
	err = st.announceHost()
	if err != nil {
		t.Fatal(err)
	}
	err = st.acceptContracts()
	if err != nil {
		t.Fatal(err)
	}
	err = st.setHostStorage()
>>>>>>> 95854a28
	if err != nil {
		t.Fatal(err)
	}

<<<<<<< HEAD
	// Announce the host and start accepting contracts.
	err = st.announceHost()
=======
	// Set an allowance for the renter, allowing a contract to be formed.
	allowanceValues := url.Values{}
	testFunds := testFunds
	testPeriod := "10"
	allowanceValues.Set("funds", testFunds)
	allowanceValues.Set("period", testPeriod)
	err = st.stdPostAPI("/renter", allowanceValues)
>>>>>>> 95854a28
	if err != nil {
		t.Fatal(err)
	}
	err = st.acceptContracts()
	if err != nil {
		t.Fatal(err)
	}
	err = st.setHostStorage()
	if err != nil {
		t.Fatal(err)
	}

	// Set an allowance for the renter, allowing a contract to be formed.
	allowanceValues := url.Values{}
	testFunds := "10000000000000000000000000000" // 10k SC
	testPeriod := "10"
	allowanceValues.Set("funds", testFunds)
	allowanceValues.Set("period", testPeriod)
	err = st.stdPostAPI("/renter", allowanceValues)
	if err != nil {
		t.Fatal(err)
	}

	// Create a file.
<<<<<<< HEAD
	path := filepath.Join(build.SiaTestingDir, "api", t.Name(), "test.dat")
	err = createRandFile(path, 1e4)
=======
	path := filepath.Join(build.SiaTestingDir, "api", t.Name(), name)
	err = createRandFile(path, size)
>>>>>>> 95854a28
	if err != nil {
		t.Fatal(err)
	}

	// Upload to host.
	uploadValues := url.Values{}
	uploadValues.Set("source", path)
	uploadValues.Set("renew", "true")
<<<<<<< HEAD
	err = st.stdPostAPI("/renter/upload/test.dat", uploadValues)
=======
	uploadValues.Set("datapieces", "1")
	uploadValues.Set("paritypieces", "1")
	err = st.stdPostAPI("/renter/upload/"+name, uploadValues)
>>>>>>> 95854a28
	if err != nil {
		t.Fatal(err)
	}

<<<<<<< HEAD
	// don't wait for the upload to complete, try to download immediately to intentionally cause a download error
	downpath := filepath.Join(st.dir, "down.dat")
	expectedErr := st.getAPI("/renter/download/test.dat?destination="+downpath, nil)
	if expectedErr == nil {
		t.Fatal("download unexpectedly succeeded")
	}

	// verify the file has the expected error
	var rdq RenterDownloadQueue
	err = st.getAPI("/renter/downloads", &rdq)
=======
	if waitOnAvailability {
		// wait for the file to become available
		err = retry(200, time.Second, func() error {
			var rf RenterFiles
			st.getAPI("/renter/files", &rf)
			if len(rf.Files) != 1 || !rf.Files[0].Available {
				return fmt.Errorf("the uploading is not succeeding for some reason: %v\n", rf.Files[0])
			}
			return nil
		})
		if err != nil {
			t.Fatal(err)
		}
	}

	return st, path
}

// runDownloadTest uploads a file and downloads it using the specified
// parameters, verifying that the parameters are applied correctly and the file
// is downloaded successfully.
func runDownloadTest(t *testing.T, filesize, offset, length int64, useHttpResp bool, testName string) error {
	ulSiaPath := testName + ".dat"
	st, path := setupTestDownload(t, int(filesize), ulSiaPath, true)
	defer func() {
		st.server.panicClose()
		os.Remove(path)
	}()

	// Read the section to be downloaded from the original file.
	uf, err := os.Open(path) // Uploaded file.
>>>>>>> 95854a28
	if err != nil {
		return err
	}
<<<<<<< HEAD
	for _, download := range rdq.Downloads {
		if download.SiaPath == "test.dat" && download.Received == download.Filesize && download.Error == expectedErr.Error() {
			t.Fatal("download had unexpected error: ", download.Error)
		}
=======
	var originalBytes bytes.Buffer
	_, err = uf.Seek(offset, 0)
	if err != nil {
		return err
	}
	_, err = io.CopyN(&originalBytes, uf, length)
	if err != nil {
		return err
>>>>>>> 95854a28
	}

	// Download the original file from the passed offsets.
	fname := testName + "-download.dat"
	downpath := filepath.Join(st.dir, fname)
	defer os.Remove(downpath)

	dlURL := fmt.Sprintf("/renter/download/%s?offset=%d&length=%d", ulSiaPath, offset, length)

	var downbytes bytes.Buffer

	if useHttpResp {
		dlURL += "&httpresp=true"
		// Make request.
		resp, err := HttpGET("http://" + st.server.listener.Addr().String() + dlURL)
		if err != nil {
			return err
		}
		defer resp.Body.Close()

		_, err = io.Copy(&downbytes, resp.Body)
		if err != nil {
			return err
		}
	} else {
		dlURL += "&destination=" + downpath
		err := st.getAPI(dlURL, nil)
		if err != nil {
			return err
		}
		// wait for the download to complete
		err = retry(30, time.Second, func() error {
			var rdq RenterDownloadQueue
			err = st.getAPI("/renter/downloads", &rdq)
			if err != nil {
				return err
			}
			for _, download := range rdq.Downloads {
				if download.Received == download.Filesize && download.SiaPath == ulSiaPath {
					return nil
				}
			}
			return errors.New("file not downloaded")
		})
		if err != nil {
			t.Fatal(err)
		}

		// open the downloaded file
		df, err := os.Open(downpath)
		if err != nil {
			return err
		}
		defer df.Close()

		_, err = io.Copy(&downbytes, df)
		if err != nil {
			return err
		}
	}

	// should have correct length
	if int64(downbytes.Len()) != length {
		return errors.New(fmt.Sprintf("downloaded file has incorrect size: %d, %d expected.", downbytes.Len(), length))
	}

	// should be byte-for-byte equal to the original uploaded file
	if !bytes.Equal(originalBytes.Bytes(), downbytes.Bytes()) {
		return errors.New(fmt.Sprintf("downloaded content differs from original content"))
	}

	return nil
}

<<<<<<< HEAD
// TestRenterAsyncDownloadError tests that the /renter/asyncdownload route sets the download's error field if it fails.
func TestRenterAsyncDownloadError(t *testing.T) {
=======
// TestRenterDownloadError tests that the /renter/download route sets the
// download's error field if it fails.
func TestRenterDownloadError(t *testing.T) {
>>>>>>> 95854a28
	if testing.Short() {
		t.SkipNow()
	}
	t.Parallel()

<<<<<<< HEAD
	st, err := createServerTester(t.Name())
	if err != nil {
		t.Fatal(err)
	}
	defer st.server.Close()

	// Announce the host and start accepting contracts.
	err = st.announceHost()
	if err != nil {
		t.Fatal(err)
=======
	st, _ := setupTestDownload(t, 1e4, "test.dat", false)
	defer st.server.Close()

	// don't wait for the upload to complete, try to download immediately to
	// intentionally cause a download error
	downpath := filepath.Join(st.dir, "down.dat")
	expectedErr := st.getAPI("/renter/download/test.dat?destination="+downpath, nil)
	if expectedErr == nil {
		t.Fatal("download unexpectedly succeeded")
>>>>>>> 95854a28
	}
	err = st.acceptContracts()
	if err != nil {
		t.Fatal(err)
	}
	err = st.setHostStorage()
	if err != nil {
		t.Fatal(err)
	}

	// Set an allowance for the renter, allowing a contract to be formed.
	allowanceValues := url.Values{}
	testFunds := "10000000000000000000000000000" // 10k SC
	testPeriod := "10"
	allowanceValues.Set("funds", testFunds)
	allowanceValues.Set("period", testPeriod)
	err = st.stdPostAPI("/renter", allowanceValues)
	if err != nil {
		t.Fatal(err)
	}

<<<<<<< HEAD
	// Create a file.
	path := filepath.Join(build.SiaTestingDir, "api", t.Name(), "test.dat")
	err = createRandFile(path, 1e4)
=======
	// verify the file has the expected error
	var rdq RenterDownloadQueue
	err := st.getAPI("/renter/downloads", &rdq)
>>>>>>> 95854a28
	if err != nil {
		t.Fatal(err)
	}
	for _, download := range rdq.Downloads {
		if download.SiaPath == "test.dat" && download.Received == download.Filesize && download.Error == expectedErr.Error() {
			t.Fatal("download had unexpected error: ", download.Error)
		}
	}
}

<<<<<<< HEAD
	// Upload to host.
	uploadValues := url.Values{}
	uploadValues.Set("source", path)
	uploadValues.Set("renew", "true")
	err = st.stdPostAPI("/renter/upload/test.dat", uploadValues)
	if err != nil {
		t.Fatal(err)
=======
// TestValidDownloads tests valid and boundary parameter combinations.
func TestValidDownloads(t *testing.T) {
	if testing.Short() {
		t.SkipNow()
>>>>>>> 95854a28
	}
	t.Parallel()

	sectorSize := int64(modules.SectorSize)

	testParams := []struct {
		filesize,
		offset,
		length int64
		useHttpResp bool
		testName    string
	}{
		// file-backed tests.
		{sectorSize, 40, sectorSize - 40, false, "OffsetSingleChunk"},
		{sectorSize * 2, 20, sectorSize*2 - 20, false, "OffsetTwoChunk"},
		{int64(float64(sectorSize) * 2.4), 20, int64(float64(sectorSize)*2.4) - 20, false, "OffsetThreeChunk"},
		{sectorSize, 0, sectorSize / 2, false, "ShortLengthSingleChunk"},
		{sectorSize, sectorSize / 4, sectorSize / 2, false, "ShortLengthAndOffsetSingleChunk"},
		{sectorSize * 2, 0, int64(float64(sectorSize) * 2 * 0.75), false, "ShortLengthTwoChunk"},
		{int64(float64(sectorSize) * 2.7), 0, int64(2.2 * float64(sectorSize)), false, "ShortLengthThreeChunkInThirdChunk"},
		{int64(float64(sectorSize) * 2.7), 0, int64(1.6 * float64(sectorSize)), false, "ShortLengthThreeChunkInSecondChunk"},
		{sectorSize * 5, 0, int64(float64(sectorSize*5) * 0.75), false, "ShortLengthMultiChunk"},
		{sectorSize * 2, 50, int64(float64(sectorSize*2) * 0.75), false, "ShortLengthAndOffsetTwoChunk"},
		{sectorSize * 3, 50, int64(float64(sectorSize*3) * 0.5), false, "ShortLengthAndOffsetThreeChunkInSecondChunk"},
		{sectorSize * 3, 50, int64(float64(sectorSize*3) * 0.75), false, "ShortLengthAndOffsetThreeChunkInThirdChunk"},

		// http response tests.
		{sectorSize, 40, sectorSize - 40, true, "HttpRespOffsetSingleChunk"},
		{sectorSize * 2, 40, sectorSize*2 - 40, true, "HttpRespOffsetTwoChunk"},
		{sectorSize * 5, 40, sectorSize*5 - 40, true, "HttpRespOffsetManyChunks"},
		{sectorSize, 40, 4 * sectorSize / 5, true, "RespOffsetAndLengthSingleChunk"},
		{sectorSize * 2, 80, 3 * (sectorSize * 2) / 4, true, "RespOffsetAndLengthTwoChunk"},
		{sectorSize * 5, 150, 3 * (sectorSize * 5) / 4, true, "HttpRespOffsetAndLengthManyChunks"},
		{sectorSize * 5, 150, sectorSize * 5 / 4, true, "HttpRespOffsetAndLengthManyChunksSubsetOfChunks"},
	}
	for i, params := range testParams {
		params := params
		t.Run(fmt.Sprintf("%v-%v", t.Name(), i), func(st *testing.T) {
			st.Parallel()
			err := runDownloadTest(st, params.filesize, params.offset, params.length, params.useHttpResp, params.testName)
			if err != nil {
				st.Fatal(err)
			}
		})
	}
}

<<<<<<< HEAD
	// don't wait for the upload to complete, try to download immediately to intentionally cause a download error
	downpath := filepath.Join(st.dir, "asyncdown.dat")
	err = st.getAPI("/renter/downloadasync/test.dat?destination="+downpath, nil)
	if err != nil {
		t.Fatal(err)
	}

	// verify the file has an error
	var rdq RenterDownloadQueue
	err = st.getAPI("/renter/downloads", &rdq)
	if err != nil {
		t.Fatal(err)
	}
	for _, download := range rdq.Downloads {
		if download.SiaPath == "test.dat" && download.Received == download.Filesize && download.Error == "" {
			t.Fatal("download had nil error")
		}
	}
}

// TestRenterAsyncDownload tests that the /renter/downloadasync route works
// correctly.
func TestRenterAsyncDownload(t *testing.T) {
=======
func runDownloadParamTest(t *testing.T, length, offset, filesize int) error {
	ulSiaPath := "test.dat"

	st, _ := setupTestDownload(t, int(filesize), ulSiaPath, true)
	defer st.server.Close()

	// Download the original file from offset 40 and length 10.
	fname := "offsetsinglechunk.dat"
	downpath := filepath.Join(st.dir, fname)
	dlURL := fmt.Sprintf("/renter/download/%s?destination=%s", ulSiaPath, downpath)
	dlURL += fmt.Sprintf("&length=%d", length)
	dlURL += fmt.Sprintf("&offset=%d", offset)
	return st.getAPI(dlURL, nil)
}

func TestInvalidDownloadParameters(t *testing.T) {
	if testing.Short() || !build.VLONG {
		t.SkipNow()
	}
	t.Parallel()

	testParams := []struct {
		length   int
		offset   int
		filesize int
		errorMsg string
	}{
		{0, -10, 1e4, "/download not prompting error when passing negative offset."},
		{0, 1e4, 1e4, "/download not prompting error when passing offset equal to filesize."},
		{1e4 + 1, 0, 1e4, "/download not prompting error when passing length exceeding filesize."},
		{1e4 + 11, 10, 1e4, "/download not prompting error when passing length exceeding filesize with non-zero offset."},
		{-1, 0, 1e4, "/download not prompting error when passing negative length."},
	}

	for _, params := range testParams {
		err := runDownloadParamTest(t, params.length, params.offset, params.filesize)
		if err == nil {
			t.Fatal(params.errorMsg)
		}
	}
}

func TestRenterDownloadAsyncAndHttpRespError(t *testing.T) {
	if testing.Short() {
		t.SkipNow()
	}
	t.Parallel()

	filesize := 1e4
	ulSiaPath := "test.dat"

	st, _ := setupTestDownload(t, int(filesize), ulSiaPath, true)
	defer st.server.Close()

	// Download the original file from offset 40 and length 10.
	fname := "offsetsinglechunk.dat"
	dlURL := fmt.Sprintf("/renter/download/%s?destination=%s&async=true&httpresp=true", ulSiaPath, fname)
	err := st.getAPI(dlURL, nil)
	if err == nil {
		t.Fatalf("/download not prompting error when only passing both async and httpresp fields.")
	}
}

func TestRenterDownloadAsyncNonexistentFile(t *testing.T) {
>>>>>>> 95854a28
	if testing.Short() {
		t.SkipNow()
	}
	t.Parallel()

	st, err := createServerTester(t.Name())
	if err != nil {
		t.Fatal(err)
	}
	defer st.server.Close()

<<<<<<< HEAD
	// Announce the host and start accepting contracts.
	err = st.announceHost()
	if err != nil {
		t.Fatal(err)
	}
	err = st.acceptContracts()
	if err != nil {
		t.Fatal(err)
	}
	err = st.setHostStorage()
	if err != nil {
		t.Fatal(err)
	}

	// Set an allowance for the renter, allowing a contract to be formed.
	allowanceValues := url.Values{}
	testFunds := "10000000000000000000000000000" // 10k SC
	testPeriod := "10"
	allowanceValues.Set("funds", testFunds)
	allowanceValues.Set("period", testPeriod)
	err = st.stdPostAPI("/renter", allowanceValues)
	if err != nil {
		t.Fatal(err)
=======
	downpath := filepath.Join(st.dir, "testfile")
	err = st.getAPI(fmt.Sprintf("/renter/downloadasync/doesntexist?destination=%v", downpath), nil)
	if err == nil || err.Error() != fmt.Sprintf("download failed: no file with that path: doesntexist") {
		t.Fatal("downloadasync did not return error on nonexistent file")
	}
}

func TestRenterDownloadAsyncAndNotDestinationError(t *testing.T) {
	if testing.Short() {
		t.SkipNow()
	}
	t.Parallel()

	filesize := 1e4
	ulSiaPath := "test.dat"

	st, _ := setupTestDownload(t, int(filesize), ulSiaPath, true)
	defer st.server.Close()

	// Download the original file from offset 40 and length 10.
	dlURL := fmt.Sprintf("/renter/download/%s?async=true", ulSiaPath)
	err := st.getAPI(dlURL, nil)
	if err == nil {
		t.Fatal("/download not prompting error when async is specified but destination is empty.")
	}
}

func TestRenterDownloadHttpRespAndDestinationError(t *testing.T) {
	if testing.Short() {
		t.SkipNow()
	}
	t.Parallel()

	filesize := 1e4
	ulSiaPath := "test.dat"

	st, _ := setupTestDownload(t, int(filesize), ulSiaPath, true)
	defer st.server.Close()

	// Download the original file from offset 40 and length 10.
	fname := "test.dat"
	dlURL := fmt.Sprintf("/renter/download/%s?destination=%shttpresp=true", ulSiaPath, fname)
	err := st.getAPI(dlURL, nil)
	if err == nil {
		t.Fatal("/download not prompting error when httpresp is specified and destination is non-empty.")
	}
}

// TestRenterAsyncDownloadError tests that the /renter/asyncdownload route sets
// the download's error field if it fails.
func TestRenterAsyncDownloadError(t *testing.T) {
	if testing.Short() {
		t.SkipNow()
	}
	t.Parallel()

	st, _ := setupTestDownload(t, 1e4, "test.dat", false)
	defer st.server.panicClose()

	// don't wait for the upload to complete, try to download immediately to
	// intentionally cause a download error
	downpath := filepath.Join(st.dir, "asyncdown.dat")
	st.getAPI("/renter/downloadasync/test.dat?destination="+downpath, nil)

	// verify the file has an error
	var rdq RenterDownloadQueue
	err := st.getAPI("/renter/downloads", &rdq)
	if err != nil {
		t.Fatal(err)
	}
	for _, download := range rdq.Downloads {
		if download.SiaPath == "test.dat" && download.Received == download.Filesize && download.Error == "" {
			t.Fatal("download had nil error")
		}
>>>>>>> 95854a28
	}
}

<<<<<<< HEAD
	// Create a file.
	path := filepath.Join(build.SiaTestingDir, "api", t.Name(), "test.dat")
	err = createRandFile(path, 1e4)
	if err != nil {
		t.Fatal(err)
	}

	// Upload to host.
	uploadValues := url.Values{}
	uploadValues.Set("source", path)
	uploadValues.Set("renew", "true")
	err = st.stdPostAPI("/renter/upload/test.dat", uploadValues)
	if err != nil {
		t.Fatal(err)
	}

	// wait for the file to become available
	var rf RenterFiles
	for i := 0; i < 100 && (len(rf.Files) != 1 || !rf.Files[0].Available); i++ {
		st.getAPI("/renter/files", &rf)
		time.Sleep(100 * time.Millisecond)
	}
	if len(rf.Files) != 1 || !rf.Files[0].Available {
		t.Fatal("the uploading is not succeeding for some reason:", rf.Files[0])
	}

	// download the file asynchronously
	downpath := filepath.Join(st.dir, "asyncdown.dat")
	err = st.getAPI("/renter/downloadasync/test.dat?destination="+downpath, nil)
	if err != nil {
		t.Fatal(err)
=======
func TestRenterAsyncSpecifyAsyncFalseError(t *testing.T) {
	if testing.Short() {
		t.SkipNow()
	}
	t.Parallel()

	st, _ := setupTestDownload(t, 1e4, "test.dat", false)
	defer st.server.Close()

	// don't wait for the upload to complete, try to download immediately to
	// intentionally cause a download error
	downpath := filepath.Join(st.dir, "asyncdown.dat")
	err := st.getAPI("/renter/downloadasync/test.dat?async=false&destination="+downpath, nil)
	if err == nil {
		t.Fatal("/downloadasync does not return error when passing `async=false`")
	}
}

// TestRenterAsyncDownload tests that the /renter/downloadasync route works
// correctly.
func TestRenterAsyncDownload(t *testing.T) {
	if testing.Short() {
		t.SkipNow()
>>>>>>> 95854a28
	}
	t.Parallel()

<<<<<<< HEAD
	// verify the file is not currently downloaded
	var rdq RenterDownloadQueue
	err = st.getAPI("/renter/downloads", &rdq)
	if err != nil {
		t.Fatal(err)
	}
	for _, download := range rdq.Downloads {
		if download.SiaPath == "test.dat" && download.Received == download.Filesize {
			t.Fatal("download finished prematurely")
		}
	}

	// download should eventually complete
	success := false
	for start := time.Now(); time.Since(start) < 30*time.Second; time.Sleep(time.Millisecond * 10) {
		err = st.getAPI("/renter/downloads", &rdq)
		if err != nil {
			t.Fatal(err)
		}
		for _, download := range rdq.Downloads {
			if download.Received == download.Filesize && download.SiaPath == "test.dat" {
				success = true
			}
		}
		if success {
			break
		}
	}
	if !success {
		t.Fatal("/renter/downloadasync did not download our test file")
	}
=======
	st, _ := setupTestDownload(t, 1e4, "test.dat", true)
	defer st.server.panicClose()

	// Download the file asynchronously.
	downpath := filepath.Join(st.dir, "asyncdown.dat")
	err := st.getAPI("/renter/downloadasync/test.dat?destination="+downpath, nil)
	if err != nil {
		t.Fatal(err)
	}

	// download should eventually complete
	var rdq RenterDownloadQueue
	success := false
	for start := time.Now(); time.Since(start) < 30*time.Second; time.Sleep(time.Millisecond * 10) {
		err = st.getAPI("/renter/downloads", &rdq)
		if err != nil {
			t.Fatal(err)
		}
		for _, download := range rdq.Downloads {
			if download.Received == download.Filesize && download.SiaPath == "test.dat" {
				success = true
			}
		}
		if success {
			break
		}
	}
	if !success {
		t.Fatal("/renter/downloadasync did not download our test file")
	}
>>>>>>> 95854a28
}

// TestRenterPaths tests that the /renter routes handle path parameters
// properly.
func TestRenterPaths(t *testing.T) {
	if testing.Short() {
		t.SkipNow()
	}
	t.Parallel()
	st, err := createServerTester(t.Name())
	if err != nil {
		t.Fatal(err)
	}
<<<<<<< HEAD
	defer st.server.Close()
=======
	defer st.server.panicClose()
>>>>>>> 95854a28

	// Announce the host.
	err = st.announceHost()
	if err != nil {
		t.Fatal(err)
	}

	// Create a file.
	path := filepath.Join(build.SiaTestingDir, "api", t.Name(), "test.dat")
	err = createRandFile(path, 1024)
	if err != nil {
		t.Fatal(err)
	}

	// Upload to host.
	uploadValues := url.Values{}
	uploadValues.Set("source", path)
	uploadValues.Set("renew", "true")
	err = st.stdPostAPI("/renter/upload/foo/bar/test", uploadValues)
	if err != nil {
		t.Fatal(err)
	}

	// File should be listed by the renter.
	var rf RenterFiles
	err = st.getAPI("/renter/files", &rf)
	if err != nil {
		t.Fatal(err)
	}
	if len(rf.Files) != 1 || rf.Files[0].SiaPath != "foo/bar/test" {
		t.Fatal("/renter/files did not return correct file:", rf)
	}
}

// TestRenterConflicts tests that the renter handles naming conflicts properly.
func TestRenterConflicts(t *testing.T) {
	if testing.Short() {
		t.SkipNow()
	}
	t.Parallel()
	st, err := createServerTester(t.Name())
	if err != nil {
		t.Fatal(err)
	}
	defer st.server.panicClose()

	// Announce the host.
	err = st.announceHost()
	if err != nil {
		t.Fatal(err)
	}

	// Create a file.
	path := filepath.Join(build.SiaTestingDir, "api", t.Name(), "test.dat")
	err = createRandFile(path, 1024)
	if err != nil {
		t.Fatal(err)
	}

	// Upload to host, using a path designed to cause conflicts. The renter
	// should automatically create a folder called foo/bar.sia. Later, we'll
	// exploit this by uploading a file called foo/bar.
	uploadValues := url.Values{}
	uploadValues.Set("source", path)
	uploadValues.Set("renew", "true")
	err = st.stdPostAPI("/renter/upload/foo/bar.sia/test", uploadValues)
	if err != nil {
		t.Fatal(err)
	}

	// File should be listed by the renter.
	var rf RenterFiles
	err = st.getAPI("/renter/files", &rf)
	if err != nil {
		t.Fatal(err)
	}
	if len(rf.Files) != 1 || rf.Files[0].SiaPath != "foo/bar.sia/test" {
		t.Fatal("/renter/files did not return correct file:", rf)
	}

	// Upload using the same nickname.
	err = st.stdPostAPI("/renter/upload/foo/bar.sia/test", uploadValues)
	expectedErr := Error{"upload failed: " + renter.ErrPathOverload.Error()}
	if err != expectedErr {
		t.Fatalf("expected %v, got %v", Error{"upload failed: " + renter.ErrPathOverload.Error()}, err)
	}

	// Upload using nickname that conflicts with folder.
	err = st.stdPostAPI("/renter/upload/foo/bar", uploadValues)
	if err == nil {
		t.Fatal("expecting conflict error, got nil")
	}
}

// TestRenterHandlerContracts checks that contract formation between a host and
// renter behaves as expected, and that contract spending is the right amount.
func TestRenterHandlerContracts(t *testing.T) {
	if testing.Short() {
		t.SkipNow()
	}
	t.Parallel()
	st, err := createServerTester(t.Name())
	if err != nil {
		t.Fatal(err)
	}
	defer st.server.panicClose()

	// Anounce the host and start accepting contracts.
	if err := st.announceHost(); err != nil {
		t.Fatal(err)
	}
	if err = st.acceptContracts(); err != nil {
		t.Fatal(err)
	}
	if err = st.setHostStorage(); err != nil {
		t.Fatal(err)
	}

	// The renter should not have any contracts yet.
	var contracts RenterContracts
	if err = st.getAPI("/renter/contracts", &contracts); err != nil {
		t.Fatal(err)
	}
	if len(contracts.Contracts) != 0 {
		t.Fatalf("expected renter to have 0 contracts; got %v", len(contracts.Contracts))
	}

	// Set an allowance for the renter, allowing a contract to be formed.
	allowanceValues := url.Values{}
	allowanceValues.Set("funds", testFunds)
	allowanceValues.Set("period", testPeriod)
	if err = st.stdPostAPI("/renter", allowanceValues); err != nil {
		t.Fatal(err)
	}

	// Block until the allowance has finished forming contracts.
	err = build.Retry(50, time.Millisecond*250, func() error {
		var rc RenterContracts
		err = st.getAPI("/renter/contracts", &rc)
		if err != nil {
			return errors.New("couldn't get renter stats")
		}
		if len(rc.Contracts) != 1 {
			return errors.New("no contracts")
		}
		return nil
	})
	if err != nil {
		t.Fatal("allowance setting failed")
	}

	// The renter should now have 1 contract.
	if err = st.getAPI("/renter/contracts", &contracts); err != nil {
		t.Fatal(err)
	}
	if len(contracts.Contracts) != 1 {
		t.Fatalf("expected renter to have 1 contract; got %v", len(contracts.Contracts))
	}

	// Check the renter's contract spending.
	var get RenterGET
	if err = st.getAPI("/renter", &get); err != nil {
		t.Fatal(err)
	}
	expectedContractSpending := get.Settings.Allowance.Funds.Sub(get.FinancialMetrics.Unspent)
	for _, contract := range contracts.Contracts {
		expectedContractSpending = expectedContractSpending.Add(contract.RenterFunds)
	}
	if got := get.FinancialMetrics.ContractSpending; got.Cmp(expectedContractSpending) != 0 {
		t.Fatalf("expected contract spending to be %v; got %v", expectedContractSpending, got)
	}
}

// TestRenterHandlerGetAndPost checks that valid /renter calls successfully set
// allowance values, while /renter calls with invalid allowance values are
// correctly handled.
func TestRenterHandlerGetAndPost(t *testing.T) {
	if testing.Short() {
		t.SkipNow()
	}
	t.Parallel()
	st, err := createServerTester(t.Name())
	if err != nil {
		t.Fatal(err)
	}
	defer st.server.panicClose()

	// Anounce the host and start accepting contracts.
	if err := st.announceHost(); err != nil {
		t.Fatal(err)
	}
	if err = st.acceptContracts(); err != nil {
		t.Fatal(err)
	}
	if err = st.setHostStorage(); err != nil {
		t.Fatal(err)
	}

	// Set an allowance for the renter, allowing a contract to be formed.
	allowanceValues := url.Values{}
	allowanceValues.Set("funds", testFunds)
	allowanceValues.Set("period", testPeriod)
	if err = st.stdPostAPI("/renter", allowanceValues); err != nil {
		t.Fatal(err)
	}

	// Check that a call to /renter returns the expected values.
	var get RenterGET
	if err = st.getAPI("/renter", &get); err != nil {
		t.Fatal(err)
	}
	// Check the renter's funds.
	expectedFunds, ok := scanAmount(testFunds)
	if !ok {
		t.Fatal("scanAmount failed")
	}
	if got := get.Settings.Allowance.Funds; got.Cmp(expectedFunds) != 0 {
		t.Fatalf("expected funds to be %v; got %v", expectedFunds, got)
	}
	// Check the renter's period.
	intPeriod, err := strconv.Atoi(testPeriod)
	if err != nil {
		t.Fatal(err)
	}
	expectedPeriod := types.BlockHeight(intPeriod)
	if got := get.Settings.Allowance.Period; got != expectedPeriod {
		t.Fatalf("expected period to be %v; got %v", expectedPeriod, got)
	}
	// Check the renter's renew window.
	expectedRenewWindow := expectedPeriod / 2
	if got := get.Settings.Allowance.RenewWindow; got != expectedRenewWindow {
		t.Fatalf("expected renew window to be %v; got %v", expectedRenewWindow, got)
	}

	// Try an empty funds string.
	allowanceValues = url.Values{}
	allowanceValues.Set("funds", "")
	allowanceValues.Set("period", testPeriod)
	err = st.stdPostAPI("/renter", allowanceValues)
	if err == nil || err.Error() != "unable to parse funds" {
		t.Errorf("expected error to be 'unable to parse funds'; got %v", err)
	}
	// Try an invalid funds string. Can't test a negative value since
	// ErrNegativeCurrency triggers a build.Critical, which calls a panic in
	// debug mode.
	allowanceValues.Set("funds", "0")
	err = st.stdPostAPI("/renter", allowanceValues)
	if err == nil || err.Error() != contractor.ErrInsufficientAllowance.Error() {
		t.Errorf("expected error to be %v; got %v", contractor.ErrInsufficientAllowance, err)
	}
	// Try a empty period string.
	allowanceValues.Set("funds", testFunds)
	allowanceValues.Set("period", "")
	err = st.stdPostAPI("/renter", allowanceValues)
	if err == nil || !strings.HasPrefix(err.Error(), "unable to parse period: ") {
		t.Errorf("expected error to begin with 'unable to parse period: '; got %v", err)
	}
	// Try an invalid period string.
	allowanceValues.Set("period", "-1")
	err = st.stdPostAPI("/renter", allowanceValues)
	if err == nil || !strings.Contains(err.Error(), "unable to parse period") {
		t.Errorf("expected error to begin with 'unable to parse period'; got %v", err)
	}
	// Try a period that will lead to a length-zero RenewWindow.
	allowanceValues.Set("period", "1")
	err = st.stdPostAPI("/renter", allowanceValues)
	if err == nil || err.Error() != contractor.ErrAllowanceZeroWindow.Error() {
		t.Errorf("expected error to be %v, got %v", contractor.ErrAllowanceZeroWindow, err)
	}
}

// TestRenterLoadNonexistent checks that attempting to upload or download a
// nonexistent file triggers the appropriate error.
func TestRenterLoadNonexistent(t *testing.T) {
	if testing.Short() {
		t.SkipNow()
	}
	t.Parallel()
	st, err := createServerTester(t.Name())
	if err != nil {
		t.Fatal(err)
	}
	defer st.server.panicClose()

	// Anounce the host and start accepting contracts.
	if err := st.announceHost(); err != nil {
		t.Fatal(err)
	}
	if err = st.acceptContracts(); err != nil {
		t.Fatal(err)
	}
	if err = st.setHostStorage(); err != nil {
		t.Fatal(err)
	}

	// Set an allowance for the renter, allowing a contract to be formed.
	allowanceValues := url.Values{}
	allowanceValues.Set("funds", testFunds)
	allowanceValues.Set("period", testPeriod)
	if err = st.stdPostAPI("/renter", allowanceValues); err != nil {
		t.Fatal(err)
	}

	// Try uploading a nonexistent file.
	fakepath := filepath.Join(st.dir, "dne.dat")
	uploadValues := url.Values{}
	uploadValues.Set("source", fakepath)
	err = st.stdPostAPI("/renter/upload/dne", uploadValues)
	if err == nil {
		t.Errorf("expected error when uploading nonexistent file")
	}

	// Try downloading a nonexistent file.
	downpath := filepath.Join(st.dir, "dnedown.dat")
	err = st.stdGetAPI("/renter/download/dne?destination=" + downpath)
<<<<<<< HEAD
	if err == nil || err.Error() != "download failed: no file with that path" {
=======
	hasPrefix := strings.HasPrefix(err.Error(), "download failed: no file with that path")
	if err == nil || !hasPrefix {
>>>>>>> 95854a28
		t.Errorf("expected error to be 'download failed: no file with that path'; got %v instead", err)
	}

	// The renter's downloads queue should be empty.
	var queue RenterDownloadQueue
	if err = st.getAPI("/renter/downloads", &queue); err != nil {
		t.Fatal(err)
	}
	if len(queue.Downloads) != 0 {
		t.Fatalf("expected renter to have 0 downloads in the queue; got %v", len(queue.Downloads))
	}
}

// TestRenterHandlerRename checks that valid /renter/rename calls are
// successful, and that invalid calls fail with the appropriate error.
func TestRenterHandlerRename(t *testing.T) {
	if testing.Short() {
		t.SkipNow()
	}
	t.Parallel()
	st, err := createServerTester(t.Name())
	if err != nil {
		t.Fatal(err)
	}
	defer st.server.panicClose()

	// Anounce the host and start accepting contracts.
	if err := st.announceHost(); err != nil {
		t.Fatal(err)
	}
	if err = st.acceptContracts(); err != nil {
		t.Fatal(err)
	}
	if err = st.setHostStorage(); err != nil {
		t.Fatal(err)
	}

	// Try renaming a nonexistent file.
	renameValues := url.Values{}
	renameValues.Set("newsiapath", "newdne")
	err = st.stdPostAPI("/renter/rename/dne", renameValues)
	if err == nil || err.Error() != renter.ErrUnknownPath.Error() {
		t.Errorf("expected error to be %v; got %v", renter.ErrUnknownPath, err)
	}

	// Set an allowance for the renter, allowing a contract to be formed.
	allowanceValues := url.Values{}
	allowanceValues.Set("funds", testFunds)
	allowanceValues.Set("period", testPeriod)
	if err = st.stdPostAPI("/renter", allowanceValues); err != nil {
		t.Fatal(err)
	}

	// Create a file.
	path1 := filepath.Join(st.dir, "test1.dat")
	if err = createRandFile(path1, 512); err != nil {
		t.Fatal(err)
	}

	// Upload to host.
	uploadValues := url.Values{}
	uploadValues.Set("source", path1)
	if err = st.stdPostAPI("/renter/upload/test1", uploadValues); err != nil {
		t.Fatal(err)
	}
<<<<<<< HEAD
=======

	// Try renaming to an empty string.
	renameValues.Set("newsiapath", "")
	err = st.stdPostAPI("/renter/rename/test1", renameValues)
	if err == nil || err.Error() != renter.ErrEmptyFilename.Error() {
		t.Fatalf("expected error to be %v; got %v", renter.ErrEmptyFilename, err)
	}

	// Rename the file.
	renameValues.Set("newsiapath", "newtest1")
	if err = st.stdPostAPI("/renter/rename/test1", renameValues); err != nil {
		t.Fatal(err)
	}
>>>>>>> 95854a28

	// Should be able to continue uploading and downloading using the new name.
	var rf RenterFiles
	for i := 0; i < 200 && (len(rf.Files) != 1 || rf.Files[0].UploadProgress < 10); i++ {
		st.getAPI("/renter/files", &rf)
		time.Sleep(100 * time.Millisecond)
	}
<<<<<<< HEAD

	// Rename the file.
	renameValues.Set("newsiapath", "newtest1")
	if err = st.stdPostAPI("/renter/rename/test1", renameValues); err != nil {
		t.Fatal(err)
	}

	// Should be able to continue uploading and downloading using the new name.
	var rf RenterFiles
	for i := 0; i < 200 && (len(rf.Files) != 1 || rf.Files[0].UploadProgress < 10); i++ {
		st.getAPI("/renter/files", &rf)
		time.Sleep(100 * time.Millisecond)
	}
	if len(rf.Files) != 1 || rf.Files[0].UploadProgress < 10 {
		t.Fatal("upload is not succeeding:", rf.Files[0])
	}
	err = st.stdGetAPI("/renter/download/newtest1?destination=" + filepath.Join(st.dir, "testdown2.dat"))
	if err != nil {
		t.Fatal(err)
	}

=======
	if len(rf.Files) != 1 || rf.Files[0].UploadProgress < 10 {
		t.Fatal("upload is not succeeding:", rf.Files[0])
	}
	err = st.stdGetAPI("/renter/download/newtest1?destination=" + filepath.Join(st.dir, "testdown2.dat"))
	if err != nil {
		t.Fatal(err)
	}

>>>>>>> 95854a28
	// Create and upload another file.
	path2 := filepath.Join(st.dir, "test2.dat")
	if err = createRandFile(path2, 512); err != nil {
		t.Fatal(err)
	}
	uploadValues.Set("source", path2)
	if err = st.stdPostAPI("/renter/upload/test2", uploadValues); err != nil {
		t.Fatal(err)
	}
	// Try renaming to a name that's already taken.
	renameValues.Set("newsiapath", "newtest1")
	err = st.stdPostAPI("/renter/rename/test2", renameValues)
	if err == nil || err.Error() != renter.ErrPathOverload.Error() {
		t.Errorf("expected error to be %v; got %v", renter.ErrPathOverload, err)
	}
}

// TestRenterHandlerDelete checks that deleting a valid file from the renter
// goes as planned and that attempting to delete a nonexistent file fails with
// the appropriate error.
func TestRenterHandlerDelete(t *testing.T) {
	if testing.Short() {
		t.SkipNow()
	}
	t.Parallel()
	st, err := createServerTester(t.Name())
	if err != nil {
		t.Fatal(err)
	}
	defer st.server.panicClose()

	// Anounce the host and start accepting contracts.
	if err := st.announceHost(); err != nil {
		t.Fatal(err)
	}
	if err = st.acceptContracts(); err != nil {
		t.Fatal(err)
	}
	if err = st.setHostStorage(); err != nil {
		t.Fatal(err)
	}

	// Set an allowance for the renter, allowing a contract to be formed.
	allowanceValues := url.Values{}
	allowanceValues.Set("funds", testFunds)
	allowanceValues.Set("period", testPeriod)
	if err = st.stdPostAPI("/renter", allowanceValues); err != nil {
		t.Fatal(err)
	}

	// Create a file.
	path := filepath.Join(st.dir, "test.dat")
	if err = createRandFile(path, 1024); err != nil {
		t.Fatal(err)
	}

	// Upload to host.
	uploadValues := url.Values{}
	uploadValues.Set("source", path)
	if err = st.stdPostAPI("/renter/upload/test", uploadValues); err != nil {
		t.Fatal(err)
	}

	// Delete the file.
	if err = st.stdPostAPI("/renter/delete/test", url.Values{}); err != nil {
		t.Fatal(err)
	}

	// The renter's list of files should now be empty.
	var files RenterFiles
	if err = st.getAPI("/renter/files", &files); err != nil {
		t.Fatal(err)
	}
	if len(files.Files) != 0 {
		t.Fatalf("renter's list of files should be empty; got %v instead", files)
	}

	// Try deleting a nonexistent file.
	err = st.stdPostAPI("/renter/delete/dne", url.Values{})
	if err == nil || err.Error() != renter.ErrUnknownPath.Error() {
		t.Errorf("expected error to be %v, got %v", renter.ErrUnknownPath, err)
	}
}

// Tests that the /renter/upload call checks for relative paths.
func TestRenterRelativePathErrorUpload(t *testing.T) {
	if testing.Short() {
		t.SkipNow()
	}
	t.Parallel()
	st, err := createServerTester(t.Name())
	if err != nil {
		t.Fatal(err)
	}
	defer st.server.panicClose()

	// Anounce the host and start accepting contracts.
	if err := st.announceHost(); err != nil {
		t.Fatal(err)
	}
	if err = st.acceptContracts(); err != nil {
		t.Fatal(err)
	}
	if err = st.setHostStorage(); err != nil {
		t.Fatal(err)
	}

	// Set an allowance for the renter, allowing a contract to be formed.
	allowanceValues := url.Values{}
	allowanceValues.Set("funds", testFunds)
	allowanceValues.Set("period", testPeriod)
	if err = st.stdPostAPI("/renter", allowanceValues); err != nil {
		t.Fatal(err)
	}

	renterUploadAbsoluteError := "source must be an absolute path"

	// Create a file.
	path := filepath.Join(st.dir, "test.dat")
	if err = createRandFile(path, 1024); err != nil {
		t.Fatal(err)
	}

	// This should fail.
	uploadValues := url.Values{}
	uploadValues.Set("source", "test.dat")
	if err = st.stdPostAPI("/renter/upload/test", uploadValues); err.Error() != renterUploadAbsoluteError {
		t.Fatal(err)
	}

	// As should this.
	uploadValues = url.Values{}
	uploadValues.Set("source", "../test.dat")
	if err = st.stdPostAPI("/renter/upload/test", uploadValues); err.Error() != renterUploadAbsoluteError {
		t.Fatal(err)
	}

	// This should succeed.
	uploadValues = url.Values{}
	uploadValues.Set("source", path)
	if err = st.stdPostAPI("/renter/upload/test", uploadValues); err != nil {
		t.Fatal(err)
	}
}

// Tests that the /renter/download call checks for relative paths.
func TestRenterRelativePathErrorDownload(t *testing.T) {
	if testing.Short() {
		t.SkipNow()
	}
	t.Parallel()
	st, err := createServerTester(t.Name())
	if err != nil {
		t.Fatal(err)
	}
	defer st.server.panicClose()

	// Anounce the host and start accepting contracts.
	if err := st.announceHost(); err != nil {
		t.Fatal(err)
	}
	if err = st.acceptContracts(); err != nil {
		t.Fatal(err)
	}
	if err = st.setHostStorage(); err != nil {
		t.Fatal(err)
	}

	// Set an allowance for the renter, allowing a contract to be formed.
	allowanceValues := url.Values{}
	allowanceValues.Set("funds", testFunds)
	allowanceValues.Set("period", testPeriod)
	if err = st.stdPostAPI("/renter", allowanceValues); err != nil {
		t.Fatal(err)
	}

	renterDownloadAbsoluteError := "download failed: destination must be an absolute path"

	// Create a file, and upload it.
	path := filepath.Join(st.dir, "test.dat")
	if err = createRandFile(path, 1024); err != nil {
		t.Fatal(err)
	}
	uploadValues := url.Values{}
	uploadValues.Set("source", path)
	if err = st.stdPostAPI("/renter/upload/test", uploadValues); err != nil {
		t.Fatal(err)
	}
	var rf RenterFiles
<<<<<<< HEAD
	for i := 0; i < 100 && (len(rf.Files) != 1 || rf.Files[0].UploadProgress < 10); i++ {
=======
	for i := 0; i < 200 && (len(rf.Files) != 1 || rf.Files[0].UploadProgress < 10); i++ {
>>>>>>> 95854a28
		st.getAPI("/renter/files", &rf)
		time.Sleep(200 * time.Millisecond)
	}
	if len(rf.Files) != 1 || rf.Files[0].UploadProgress < 10 {
<<<<<<< HEAD
		t.Fatal("the uploading is not succeeding for some reason:", rf.Files[0], rf.Files[1])
=======
		t.Fatal("the uploading is not succeeding for some reason:", rf.Files[0])
>>>>>>> 95854a28
	}

	// Use a relative destination, which should fail.
	downloadPath := "test1.dat"
	if err = st.stdGetAPI("/renter/download/test?destination=" + downloadPath); err.Error() != renterDownloadAbsoluteError {
		t.Fatal(err)
	}

	// Relative destination stepping backwards should also fail.
	downloadPath = "../test1.dat"
	if err = st.stdGetAPI("/renter/download/test?destination=" + downloadPath); err.Error() != renterDownloadAbsoluteError {
		t.Fatal(err)
	}

	// Long relative destination should also fail (just missing leading slash).
	downloadPath = filepath.Join(st.dir[1:], "test1.dat")
	err = st.stdGetAPI("/renter/download/test?destination=" + downloadPath)
	if err == nil {
		t.Fatal("expecting an error")
	}

	// Full destination should succeed.
	downloadPath = filepath.Join(st.dir, "test1.dat")
	err = st.stdGetAPI("/renter/download/test?destination=" + downloadPath)
	if err != nil {
		t.Fatal("expecting an error")
	}
}

// TestRenterPricesHandler checks that the prices command returns reasonable
// values given the settings of the hosts.
func TestRenterPricesHandler(t *testing.T) {
	if testing.Short() {
		t.SkipNow()
	}
	t.Parallel()
	st, err := createServerTester(t.Name())
	if err != nil {
		t.Fatal(err)
	}
<<<<<<< HEAD
	defer st.server.Close()
=======
	defer st.server.panicClose()
>>>>>>> 95854a28

	// Announce the host and then get the calculated prices for when there is a
	// single host.
	var rpeSingle modules.RenterPriceEstimation
	if err = st.announceHost(); err != nil {
		t.Fatal(err)
	}
	if err = st.getAPI("/renter/prices", &rpeSingle); err != nil {
		t.Fatal(err)
	}

	// Create several more hosts all using the default settings.
	stHost1, err := blankServerTester(t.Name() + " - Host 1")
	if err != nil {
		t.Fatal(err)
	}
<<<<<<< HEAD
=======
	defer stHost1.panicClose()
>>>>>>> 95854a28
	stHost2, err := blankServerTester(t.Name() + " - Host 2")
	if err != nil {
		t.Fatal(err)
	}
<<<<<<< HEAD
=======
	defer stHost2.panicClose()
>>>>>>> 95854a28

	// Connect all the nodes and announce all of the hosts.
	sts := []*serverTester{st, stHost1, stHost2}
	err = fullyConnectNodes(sts)
	if err != nil {
		t.Fatal(err)
	}
	err = fundAllNodes(sts)
	if err != nil {
		t.Fatal(err)
	}
	err = announceAllHosts(sts)
	if err != nil {
		t.Fatal(err)
	}

	// Grab the price estimates for when there are a bunch of hosts with the
	// same stats.
	var rpeMulti modules.RenterPriceEstimation
	if err = st.getAPI("/renter/prices", &rpeMulti); err != nil {
		t.Fatal(err)
	}

	// Verify that the aggregate is the same.
	if !rpeMulti.DownloadTerabyte.Equals(rpeSingle.DownloadTerabyte) {
		t.Log(rpeMulti.DownloadTerabyte)
		t.Log(rpeSingle.DownloadTerabyte)
		t.Error("price changed from single to multi")
	}
	if !rpeMulti.FormContracts.Equals(rpeSingle.FormContracts) {
		t.Error("price changed from single to multi")
	}
	if !rpeMulti.StorageTerabyteMonth.Equals(rpeSingle.StorageTerabyteMonth) {
		t.Error("price changed from single to multi")
	}
	if !rpeMulti.UploadTerabyte.Equals(rpeSingle.UploadTerabyte) {
		t.Error("price changed from single to multi")
	}
}

// TestRenterPricesHandlerCheap checks that the prices command returns
// reasonable values given the settings of the hosts.
func TestRenterPricesHandlerCheap(t *testing.T) {
<<<<<<< HEAD
=======
	if testing.Short() || !build.VLONG {
		t.SkipNow()
	}
	t.Parallel()
	st, err := createServerTester(t.Name())
	if err != nil {
		t.Fatal(err)
	}
	defer st.server.panicClose()

	// Announce the host and then get the calculated prices for when there is a
	// single host.
	var rpeSingle modules.RenterPriceEstimation
	if err = st.announceHost(); err != nil {
		t.Fatal(err)
	}
	if err = st.getAPI("/renter/prices", &rpeSingle); err != nil {
		t.Fatal(err)
	}

	// Create several more hosts all using the default settings.
	stHost1, err := blankServerTester(t.Name() + " - Host 1")
	if err != nil {
		t.Fatal(err)
	}
	defer stHost1.panicClose()
	stHost2, err := blankServerTester(t.Name() + " - Host 2")
	if err != nil {
		t.Fatal(err)
	}
	defer stHost2.panicClose()

	var hg HostGET
	err = st.getAPI("/host", &hg)
	if err != nil {
		t.Fatal(err)
	}
	err = stHost1.getAPI("/host", &hg)
	if err != nil {
		t.Fatal(err)
	}
	err = stHost2.getAPI("/host", &hg)
	if err != nil {
		t.Fatal(err)
	}

	// Set host 5 to be cheaper than the rest by a substantial amount. This
	// should result in a reduction for the price estimation.
	vals := url.Values{}
	vals.Set("mincontractprice", "1")
	vals.Set("mindownloadbandwidthprice", "1")
	vals.Set("minstorageprice", "1")
	vals.Set("minuploadbandwidthprice", "1")
	err = stHost2.stdPostAPI("/host", vals)
	if err != nil {
		t.Fatal(err)
	}

	// Connect all the nodes and announce all of the hosts.
	sts := []*serverTester{st, stHost1, stHost2}
	err = fullyConnectNodes(sts)
	if err != nil {
		t.Fatal(err)
	}
	err = fundAllNodes(sts)
	if err != nil {
		t.Fatal(err)
	}
	err = announceAllHosts(sts)
	if err != nil {
		t.Fatal(err)
	}

	// Grab the price estimates for when there are a bunch of hosts with the
	// same stats.
	var rpeMulti modules.RenterPriceEstimation
	if err = st.announceHost(); err != nil {
		t.Fatal(err)
	}
	if err = st.getAPI("/renter/prices", &rpeMulti); err != nil {
		t.Fatal(err)
	}

	// Verify that the aggregate is the same.
	if !(rpeMulti.DownloadTerabyte.Cmp(rpeSingle.DownloadTerabyte) < 0) {
		t.Log(rpeMulti.DownloadTerabyte)
		t.Log(rpeSingle.DownloadTerabyte)
		t.Error("price did not drop from single to multi")
	}
	if !(rpeMulti.FormContracts.Cmp(rpeSingle.FormContracts) < 0) {
		t.Error("price did not drop from single to multi")
	}
	if !(rpeMulti.StorageTerabyteMonth.Cmp(rpeSingle.StorageTerabyteMonth) < 0) {
		t.Error("price did not drop from single to multi")
	}
	if !(rpeMulti.UploadTerabyte.Cmp(rpeSingle.UploadTerabyte) < 0) {
		t.Error("price did not drop from single to multi")
	}
}

// TestRenterPricesHandlerIgnorePricey checks that the prices command returns
// reasonable values given the settings of the hosts.
func TestRenterPricesHandlerIgnorePricey(t *testing.T) {
	if testing.Short() || !build.VLONG {
		t.SkipNow()
	}
	t.Parallel()
	st, err := createServerTester(t.Name())
	if err != nil {
		t.Fatal(err)
	}
	defer st.server.panicClose()

	// Announce the host and then get the calculated prices for when there is a
	// single host.
	var rpeSingle modules.RenterPriceEstimation
	if err = st.announceHost(); err != nil {
		t.Fatal(err)
	}
	if err = st.getAPI("/renter/prices", &rpeSingle); err != nil {
		t.Fatal(err)
	}

	// Create several more hosts all using the default settings.
	stHost1, err := blankServerTester(t.Name() + " - Host 1")
	if err != nil {
		t.Fatal(err)
	}
	defer stHost1.panicClose()
	stHost2, err := blankServerTester(t.Name() + " - Host 2")
	if err != nil {
		t.Fatal(err)
	}
	defer stHost2.panicClose()
	stHost3, err := blankServerTester(t.Name() + " - Host 3")
	if err != nil {
		t.Fatal(err)
	}
	defer stHost3.panicClose()
	stHost4, err := blankServerTester(t.Name() + " - Host 4")
	if err != nil {
		t.Fatal(err)
	}
	defer stHost4.panicClose()
	stHost5, err := blankServerTester(t.Name() + " - Host 5")
	if err != nil {
		t.Fatal(err)
	}
	defer stHost5.panicClose()

	// Set host 5 to be cheaper than the rest by a substantial amount. This
	// should result in a reduction for the price estimation.
	vals := url.Values{}
	vals.Set("mindownloadbandwidthprice", "100000000000000000000")
	vals.Set("mincontractprice", "1000000000000000000000000000")
	vals.Set("minstorageprice", "100000000000000000000")
	vals.Set("minuploadbandwidthprice", "100000000000000000000")
	err = stHost5.stdPostAPI("/host", vals)
	if err != nil {
		t.Fatal(err)
	}

	// Connect all the nodes and announce all of the hosts.
	sts := []*serverTester{st, stHost1, stHost2, stHost3, stHost4, stHost5}
	err = fullyConnectNodes(sts)
	if err != nil {
		t.Fatal(err)
	}
	err = fundAllNodes(sts)
	if err != nil {
		t.Fatal(err)
	}
	err = announceAllHosts(sts)
	if err != nil {
		t.Fatal(err)
	}

	// Grab the price estimates for when there are a bunch of hosts with the
	// same stats.
	var rpeMulti modules.RenterPriceEstimation
	if err = st.announceHost(); err != nil {
		t.Fatal(err)
	}
	if err = st.getAPI("/renter/prices", &rpeMulti); err != nil {
		t.Fatal(err)
	}

	// Verify that the aggregate is the same - price should not have moved
	// because the expensive host will be ignored as there is only one.
	if !rpeMulti.DownloadTerabyte.Equals(rpeSingle.DownloadTerabyte) {
		t.Log(rpeMulti.DownloadTerabyte)
		t.Log(rpeSingle.DownloadTerabyte)
		t.Error("price changed from single to multi")
	}
	if !rpeMulti.FormContracts.Equals(rpeSingle.FormContracts) {
		t.Error("price changed from single to multi")
	}
	if !rpeMulti.StorageTerabyteMonth.Equals(rpeSingle.StorageTerabyteMonth) {
		t.Error("price changed from single to multi")
	}
	if !rpeMulti.UploadTerabyte.Equals(rpeSingle.UploadTerabyte) {
		t.Error("price changed from single to multi")
	}
}

// TestRenterPricesHandlerPricey checks that the prices command returns
// reasonable values given the settings of the hosts.
func TestRenterPricesHandlerPricey(t *testing.T) {
>>>>>>> 95854a28
	if testing.Short() {
		t.SkipNow()
	}
	t.Parallel()
	st, err := createServerTester(t.Name())
	if err != nil {
		t.Fatal(err)
	}
<<<<<<< HEAD
	defer st.server.Close()
=======
	defer st.server.panicClose()
>>>>>>> 95854a28

	// Announce the host and then get the calculated prices for when there is a
	// single host.
	var rpeSingle modules.RenterPriceEstimation
	if err = st.announceHost(); err != nil {
		t.Fatal(err)
	}
	if err = st.getAPI("/renter/prices", &rpeSingle); err != nil {
		t.Fatal(err)
	}

	// Create several more hosts all using the default settings.
	stHost1, err := blankServerTester(t.Name() + " - Host 1")
	if err != nil {
		t.Fatal(err)
	}
	stHost2, err := blankServerTester(t.Name() + " - Host 2")
	if err != nil {
		t.Fatal(err)
	}

	var hg HostGET
	err = st.getAPI("/host", &hg)
	if err != nil {
		t.Fatal(err)
	}
	err = stHost1.getAPI("/host", &hg)
	if err != nil {
<<<<<<< HEAD
		t.Fatal(err)
	}
	err = stHost2.getAPI("/host", &hg)
=======
		t.Fatal(err)
	}
	err = stHost2.getAPI("/host", &hg)
	if err != nil {
		t.Fatal(err)
	}

	// Set host 5 to be cheaper than the rest by a substantial amount. This
	// should result in a reduction for the price estimation.
	vals := url.Values{}
	vals.Set("mindownloadbandwidthprice", "100000000000000000000")
	vals.Set("mincontractprice", "1000000000000000000000000000")
	vals.Set("minstorageprice", "100000000000000000000")
	vals.Set("minuploadbandwidthprice", "100000000000000000000")
	err = stHost2.stdPostAPI("/host", vals)
	if err != nil {
		t.Fatal(err)
	}

	// Connect all the nodes and announce all of the hosts.
	sts := []*serverTester{st, stHost1, stHost2}
	err = fullyConnectNodes(sts)
	if err != nil {
		t.Fatal(err)
	}
	err = fundAllNodes(sts)
	if err != nil {
		t.Fatal(err)
	}
	err = announceAllHosts(sts)
	if err != nil {
		t.Fatal(err)
	}

	// Grab the price estimates for when there are a bunch of hosts with the
	// same stats.
	var rpeMulti modules.RenterPriceEstimation
	if err = st.announceHost(); err != nil {
		t.Fatal(err)
	}
	if err = st.getAPI("/renter/prices", &rpeMulti); err != nil {
		t.Fatal(err)
	}

	// Verify that the aggregate is the same.
	if !(rpeMulti.DownloadTerabyte.Cmp(rpeSingle.DownloadTerabyte) > 0) {
		t.Error("price did not drop from single to multi")
	}
	if !(rpeMulti.FormContracts.Cmp(rpeSingle.FormContracts) > 0) {
		t.Log(rpeMulti.FormContracts)
		t.Log(rpeSingle.FormContracts)
		t.Error("price did not drop from single to multi")
	}
	if !(rpeMulti.StorageTerabyteMonth.Cmp(rpeSingle.StorageTerabyteMonth) > 0) {
		t.Error("price did not drop from single to multi")
	}
	if !(rpeMulti.UploadTerabyte.Cmp(rpeSingle.UploadTerabyte) > 0) {
		t.Error("price did not drop from single to multi")
	}
}

// TestContractorHostRemoval checks that the contractor properly migrates away
// from low quality hosts when there are higher quality hosts available.
func TestContractorHostRemoval(t *testing.T) {
	// Create a renter and 2 hosts. Connect to the hosts and start uploading.
	if testing.Short() {
		t.SkipNow()
	}
	st, err := createServerTester(t.Name() + "renter")
	if err != nil {
		t.Fatal(err)
	}
	defer st.server.panicClose()
	stH1, err := blankServerTester(t.Name() + " - Host 1")
	if err != nil {
		t.Fatal(err)
	}
	defer stH1.server.Close()
	testGroup := []*serverTester{st, stH1}

	// Connect the testers to eachother so that they are all on the same
	// blockchain.
	err = fullyConnectNodes(testGroup)
	if err != nil {
		t.Fatal(err)
	}
	// Make sure that every wallet has money in it.
	err = fundAllNodes(testGroup)
	if err != nil {
		t.Fatal(err)
	}

	// Add storage to every host.
	err = addStorageToAllHosts(testGroup)
	if err != nil {
		t.Fatal(err)
	}
	// Raise the prices significantly for the two hosts.
	raisedPrice := url.Values{}
	raisedPrice.Set("mincontractprice", "5000000000000000000000000000") // 5 KS
	raisedPrice.Set("period", testPeriod)
	err = st.stdPostAPI("/host", raisedPrice)
	if err != nil {
		t.Fatal(err)
	}
	err = stH1.stdPostAPI("/host", raisedPrice)
	if err != nil {
		t.Fatal(err)
	}
	// Anounce the hosts.
	err = announceAllHosts(testGroup)
	if err != nil {
		t.Fatal(err)
	}

	// Set an allowance with two hosts.
	allowanceValues := url.Values{}
	allowanceValues.Set("funds", "500000000000000000000000000000") // 500k SC
	allowanceValues.Set("hosts", "2")
	allowanceValues.Set("period", "10")
	err = st.stdPostAPI("/renter", allowanceValues)
	if err != nil {
		t.Fatal(err)
	}

	// Create a file to upload.
	filesize := int(100)
	path := filepath.Join(st.dir, "test.dat")
	err = createRandFile(path, filesize)
	if err != nil {
		t.Fatal(err)
	}
	origBytes, err := ioutil.ReadFile(path)
>>>>>>> 95854a28
	if err != nil {
		t.Fatal(err)
	}

<<<<<<< HEAD
	// Set host 5 to be cheaper than the rest by a substantial amount. This
	// should result in a reduction for the price estimation.
	vals := url.Values{}
	vals.Set("mincontractprice", "1")
	vals.Set("mindownloadbandwidthprice", "1")
	vals.Set("minstorageprice", "1")
	vals.Set("minuploadbandwidthprice", "1")
	err = stHost2.stdPostAPI("/host", vals)
=======
	// upload the file
	uploadValues := url.Values{}
	uploadValues.Set("source", path)
	uploadValues.Set("datapieces", "1")
	uploadValues.Set("paritypieces", "1")
	err = st.stdPostAPI("/renter/upload/test", uploadValues)
>>>>>>> 95854a28
	if err != nil {
		t.Fatal(err)
	}

<<<<<<< HEAD
	// Connect all the nodes and announce all of the hosts.
	sts := []*serverTester{st, stHost1, stHost2}
	err = fullyConnectNodes(sts)
	if err != nil {
		t.Fatal(err)
	}
	err = fundAllNodes(sts)
	if err != nil {
		t.Fatal(err)
	}
	err = announceAllHosts(sts)
	if err != nil {
		t.Fatal(err)
	}

	// Grab the price estimates for when there are a bunch of hosts with the
	// same stats.
	var rpeMulti modules.RenterPriceEstimation
	if err = st.announceHost(); err != nil {
		t.Fatal(err)
	}
	if err = st.getAPI("/renter/prices", &rpeMulti); err != nil {
		t.Fatal(err)
	}

	// Verify that the aggregate is the same.
	if !(rpeMulti.DownloadTerabyte.Cmp(rpeSingle.DownloadTerabyte) < 0) {
		t.Log(rpeMulti.DownloadTerabyte)
		t.Log(rpeSingle.DownloadTerabyte)
		t.Error("price did not drop from single to multi")
	}
	if !(rpeMulti.FormContracts.Cmp(rpeSingle.FormContracts) < 0) {
		t.Error("price did not drop from single to multi")
	}
	if !(rpeMulti.StorageTerabyteMonth.Cmp(rpeSingle.StorageTerabyteMonth) < 0) {
		t.Error("price did not drop from single to multi")
	}
	if !(rpeMulti.UploadTerabyte.Cmp(rpeSingle.UploadTerabyte) < 0) {
		t.Error("price did not drop from single to multi")
	}
}

// TestRenterPricesHandlerIgnorePricey checks that the prices command returns
// reasonable values given the settings of the hosts.
func TestRenterPricesHandlerIgnorePricey(t *testing.T) {
	if testing.Short() {
		t.SkipNow()
	}
	t.Parallel()
	st, err := createServerTester(t.Name())
	if err != nil {
		t.Fatal(err)
	}
	defer st.server.Close()

	// Announce the host and then get the calculated prices for when there is a
	// single host.
	var rpeSingle modules.RenterPriceEstimation
	if err = st.announceHost(); err != nil {
		t.Fatal(err)
	}
	if err = st.getAPI("/renter/prices", &rpeSingle); err != nil {
		t.Fatal(err)
	}

	// Create several more hosts all using the default settings.
	stHost1, err := blankServerTester(t.Name() + " - Host 1")
	if err != nil {
		t.Fatal(err)
	}
	stHost2, err := blankServerTester(t.Name() + " - Host 2")
	if err != nil {
		t.Fatal(err)
	}
	stHost3, err := blankServerTester(t.Name() + " - Host 3")
	if err != nil {
		t.Fatal(err)
	}
	stHost4, err := blankServerTester(t.Name() + " - Host 4")
	if err != nil {
		t.Fatal(err)
	}
	stHost5, err := blankServerTester(t.Name() + " - Host 5")
	if err != nil {
		t.Fatal(err)
	}

	// Set host 5 to be cheaper than the rest by a substantial amount. This
	// should result in a reduction for the price estimation.
	vals := url.Values{}
	vals.Set("mindownloadbandwidthprice", "100000000000000000000")
	vals.Set("mincontractprice", "1000000000000000000000000000")
	vals.Set("minstorageprice", "100000000000000000000")
	vals.Set("minuploadbandwidthprice", "100000000000000000000")
	err = stHost5.stdPostAPI("/host", vals)
	if err != nil {
		t.Fatal(err)
	}

	// Connect all the nodes and announce all of the hosts.
	sts := []*serverTester{st, stHost1, stHost2, stHost3, stHost4, stHost5}
	err = fullyConnectNodes(sts)
	if err != nil {
		t.Fatal(err)
	}
	err = fundAllNodes(sts)
	if err != nil {
		t.Fatal(err)
	}
	err = announceAllHosts(sts)
=======
	// redundancy should reach 2
	var rf RenterFiles
	err = retry(120, 250*time.Millisecond, func() error {
		st.getAPI("/renter/files", &rf)
		if len(rf.Files) >= 1 && rf.Files[0].Redundancy == 2 {
			return nil
		}
		return errors.New("file not uploaded")
	})
	if err != nil {
		t.Fatal(err)
	}

	// verify we can download
	downloadPath := filepath.Join(st.dir, "test-downloaded-verify.dat")
	err = st.stdGetAPI("/renter/download/test?destination=" + downloadPath)
	if err != nil {
		t.Fatal(err)
	}
	downloadBytes, err := ioutil.ReadFile(downloadPath)
	if err != nil {
		t.Fatal(err)
	}
	if !bytes.Equal(downloadBytes, origBytes) {
		t.Fatal("downloaded file and uploaded file do not match")
	}

	// Get the values of the first and second contract.
	var rc RenterContracts
	err = st.getAPI("/renter/contracts", &rc)
	if err != nil {
		t.Fatal(err)
	}
	if len(rc.Contracts) != 2 {
		t.Fatal("wrong contract count")
	}
	rc1Host := rc.Contracts[0].HostPublicKey.String()
	rc2Host := rc.Contracts[1].HostPublicKey.String()

	// Add 3 new hosts that will be competing with the expensive hosts.
	stH2, err := blankServerTester(t.Name() + " - Host 2")
	if err != nil {
		t.Fatal(err)
	}
	defer stH2.server.Close()
	stH3, err := blankServerTester(t.Name() + " - Host 3")
	if err != nil {
		t.Fatal(err)
	}
	defer stH3.server.Close()
	stH4, err := blankServerTester(t.Name() + " - Host 4")
	if err != nil {
		t.Fatal(err)
	}
	defer stH4.server.Close()
	testGroup = []*serverTester{st, stH1, stH2, stH3, stH4}
	// Connect the testers to eachother so that they are all on the same
	// blockchain.
	err = fullyConnectNodes(testGroup)
	if err != nil {
		t.Fatal(err)
	}
	// Make sure that every wallet has money in it.
	err = fundAllNodes(testGroup)
	if err != nil {
		t.Fatal(err)
	}
	// Add storage to every host.
	err = addStorageToAllHosts([]*serverTester{stH2, stH3, stH4})
	if err != nil {
		t.Fatal(err)
	}
	// Anounce the hosts.
	err = announceAllHosts(testGroup)
	if err != nil {
		t.Fatal(err)
	}

	// Block until the hostdb reaches five hosts.
	err = build.Retry(50, time.Millisecond*250, func() error {
		var ah HostdbActiveGET
		err = st.getAPI("/hostdb/active", &ah)
		if err != nil {
			return err
		}
		if len(ah.Hosts) < 5 {
			return errors.New("new hosts never appeared in hostdb")
		}
		return nil
	})
	if err != nil {
		t.Fatal(err)
	}

	// Mine a block to trigger a second run of threadedContractMaintenance.
	_, err = st.miner.AddBlock()
>>>>>>> 95854a28
	if err != nil {
		t.Fatal(err)
	}

<<<<<<< HEAD
	// Grab the price estimates for when there are a bunch of hosts with the
	// same stats.
	var rpeMulti modules.RenterPriceEstimation
	if err = st.announceHost(); err != nil {
		t.Fatal(err)
	}
	if err = st.getAPI("/renter/prices", &rpeMulti); err != nil {
		t.Fatal(err)
	}

	// Verify that the aggregate is the same - price should not have moved
	// because the expensive host will be ignored as there is only one.
	if !rpeMulti.DownloadTerabyte.Equals(rpeSingle.DownloadTerabyte) {
		t.Log(rpeMulti.DownloadTerabyte)
		t.Log(rpeSingle.DownloadTerabyte)
		t.Error("price changed from single to multi")
	}
	if !rpeMulti.FormContracts.Equals(rpeSingle.FormContracts) {
		t.Error("price changed from single to multi")
	}
	if !rpeMulti.StorageTerabyteMonth.Equals(rpeSingle.StorageTerabyteMonth) {
		t.Error("price changed from single to multi")
	}
	if !rpeMulti.UploadTerabyte.Equals(rpeSingle.UploadTerabyte) {
		t.Error("price changed from single to multi")
	}
}

// TestRenterPricesHandlerPricey checks that the prices command returns
// reasonable values given the settings of the hosts.
func TestRenterPricesHandlerPricey(t *testing.T) {
	if testing.Short() {
		t.SkipNow()
	}
	t.Parallel()
	st, err := createServerTester(t.Name())
	if err != nil {
		t.Fatal(err)
	}
	defer st.server.Close()

	// Announce the host and then get the calculated prices for when there is a
	// single host.
	var rpeSingle modules.RenterPriceEstimation
	if err = st.announceHost(); err != nil {
		t.Fatal(err)
	}
	if err = st.getAPI("/renter/prices", &rpeSingle); err != nil {
		t.Fatal(err)
	}

	// Create several more hosts all using the default settings.
	stHost1, err := blankServerTester(t.Name() + " - Host 1")
	if err != nil {
		t.Fatal(err)
	}
	stHost2, err := blankServerTester(t.Name() + " - Host 2")
	if err != nil {
		t.Fatal(err)
	}

	var hg HostGET
	err = st.getAPI("/host", &hg)
	if err != nil {
		t.Fatal(err)
	}
	err = stHost1.getAPI("/host", &hg)
	if err != nil {
		t.Fatal(err)
	}
	err = stHost2.getAPI("/host", &hg)
	if err != nil {
		t.Fatal(err)
	}

	// Set host 5 to be cheaper than the rest by a substantial amount. This
	// should result in a reduction for the price estimation.
	vals := url.Values{}
	vals.Set("mindownloadbandwidthprice", "100000000000000000000")
	vals.Set("mincontractprice", "1000000000000000000000000000")
	vals.Set("minstorageprice", "100000000000000000000")
	vals.Set("minuploadbandwidthprice", "100000000000000000000")
	err = stHost2.stdPostAPI("/host", vals)
	if err != nil {
		t.Fatal(err)
	}

	// Connect all the nodes and announce all of the hosts.
	sts := []*serverTester{st, stHost1, stHost2}
	err = fullyConnectNodes(sts)
	if err != nil {
		t.Fatal(err)
	}
	err = fundAllNodes(sts)
	if err != nil {
		t.Fatal(err)
	}
	err = announceAllHosts(sts)
	if err != nil {
		t.Fatal(err)
	}

	// Grab the price estimates for when there are a bunch of hosts with the
	// same stats.
	var rpeMulti modules.RenterPriceEstimation
	if err = st.announceHost(); err != nil {
		t.Fatal(err)
	}
	if err = st.getAPI("/renter/prices", &rpeMulti); err != nil {
		t.Fatal(err)
	}

	// Verify that the aggregate is the same.
	if !(rpeMulti.DownloadTerabyte.Cmp(rpeSingle.DownloadTerabyte) > 0) {
		t.Error("price did not drop from single to multi")
	}
	if !(rpeMulti.FormContracts.Cmp(rpeSingle.FormContracts) > 0) {
		t.Log(rpeMulti.FormContracts)
		t.Log(rpeSingle.FormContracts)
		t.Error("price did not drop from single to multi")
	}
	if !(rpeMulti.StorageTerabyteMonth.Cmp(rpeSingle.StorageTerabyteMonth) > 0) {
		t.Error("price did not drop from single to multi")
	}
	if !(rpeMulti.UploadTerabyte.Cmp(rpeSingle.UploadTerabyte) > 0) {
		t.Error("price did not drop from single to multi")
=======
	// Verify that st and stH1 are dropped in favor of the newer, better hosts.
	err = build.Retry(50, time.Millisecond*250, func() error {
		var newContracts int
		err = st.getAPI("/renter/contracts", &rc)
		if err != nil {
			return errors.New("couldn't get renter stats")
		}
		hostMap := make(map[string]struct{})
		hostMap[rc1Host] = struct{}{}
		hostMap[rc2Host] = struct{}{}
		for _, contract := range rc.Contracts {
			_, exists := hostMap[contract.HostPublicKey.String()]
			if !exists {
				newContracts++
				hostMap[contract.HostPublicKey.String()] = struct{}{}
			}
		}
		if newContracts != 2 {
			return fmt.Errorf("not the right number of new contracts: %v", newContracts)
		}
		return nil
	})
	if err != nil {
		t.Fatal(err)
	}

	// Block until redundancy is restored to 2.
	err = retry(120, 250*time.Millisecond, func() error {
		st.getAPI("/renter/files", &rf)
		if len(rf.Files) == 1 && rf.Files[0].Redundancy == 2 {
			return nil
		}
		return errors.New("file not uploaded to full redundancy")
	})
	if err != nil {
		t.Fatal(err)
	}

	// Grab the old contracts, then mine blocks to trigger a renew, and then
	// wait until the renew is complete.
	err = st.getAPI("/renter/contracts", &rc)
	if err != nil {
		t.Fatal(err)
	}
	// Check the amount of data in each contract.
	for _, contract := range rc.Contracts {
		if contract.Size != modules.SectorSize {
			t.Error("Each contrat should have 1 sector:", contract.Size, contract.ID)
		}
	}
	for i := 0; i < 5; i++ {
		_, err := st.miner.AddBlock()
		if err != nil {
			t.Fatal(err)
		}
		_, err = synchronizationCheck(testGroup)
		if err != nil {
			t.Fatal(err)
		}
	}
	// Give the renter time to renew. Two of the contracts should renew.
	var rc2 RenterContracts
	err = build.Retry(50, time.Millisecond*250, func() error {
		err = st.getAPI("/renter/contracts", &rc2)
		if err != nil {
			return errors.New("couldn't get renter stats")
		}

		// Check that at least 2 contracts are different between rc and rc2.
		tracker := make(map[types.FileContractID]struct{})
		// Add all the contracts.
		for _, contract := range rc.Contracts {
			tracker[contract.ID] = struct{}{}
		}
		// Count the number of contracts that were not seen in the previous
		// batch of contracts, and check that the new contracts are not with the
		// expensive hosts.
		var unseen int
		for _, contract := range rc2.Contracts {
			_, exists := tracker[contract.ID]
			if !exists {
				unseen++
				tracker[contract.ID] = struct{}{}
				if contract.HostPublicKey.String() == rc1Host || contract.HostPublicKey.String() == rc2Host {
					return errors.New("the wrong contracts are being renewed")
				}
			}
		}
		if unseen != 2 {
			return fmt.Errorf("the wrong number of contracts seem to be getting renewed")
		}
		return nil
	})
	if err != nil {
		t.Fatal(err)
	}
	// The renewing process should not have resulted in additional data being
	// uploaded - it should be the same data in the contracts.
	for _, contract := range rc2.Contracts {
		if contract.Size != modules.SectorSize {
			t.Error("Contract has the wrong size:", contract.Size)
		}
	}

	// Try again to download the file we uploaded. It should still be
	// retrievable.
	downloadPath2 := filepath.Join(st.dir, "test-downloaded-verify-2.dat")
	err = st.stdGetAPI("/renter/download/test?destination=" + downloadPath2)
	if err != nil {
		t.Fatal(err)
	}
	downloadBytes2, err := ioutil.ReadFile(downloadPath2)
	if err != nil {
		t.Fatal(err)
	}
	if !bytes.Equal(downloadBytes2, origBytes) {
		t.Fatal("downloaded file and uploaded file do not match")
	}

	// Mine out another set of the blocks so that the bad contracts expire.
	for i := 0; i < 6; i++ {
		_, err := st.miner.AddBlock()
		if err != nil {
			t.Fatal(err)
		}
		_, err = synchronizationCheck(testGroup)
		if err != nil {
			t.Fatal(err)
		}
	}

	// Should be back down to 2 contracts now, with the new hosts.
	// Verify that st and stH1 are dropped in favor of the newer, better hosts.
	err = build.Retry(50, time.Millisecond*250, func() error {
		err = st.getAPI("/renter/contracts", &rc)
		if err != nil {
			return errors.New("couldn't get renter stats")
		}
		if len(rc.Contracts) != 2 {
			return fmt.Errorf("renewing seems to have failed: %v", len(rc.Contracts))
		}
		return nil
	})
	if err != nil {
		t.Fatal(err)
	}
	if rc.Contracts[0].HostPublicKey.String() == rc1Host || rc.Contracts[0].HostPublicKey.String() == rc2Host {
		t.Error("renter is renewing the wrong contracts", rc.Contracts[0].HostPublicKey.String())
	}
	if rc.Contracts[1].HostPublicKey.String() == rc1Host || rc.Contracts[1].HostPublicKey.String() == rc2Host {
		t.Error("renter is renewing the wrong contracts", rc.Contracts[1].HostPublicKey.String())
	}

	// Redundancy should still be 2.
	err = retry(120, 250*time.Millisecond, func() error {
		st.getAPI("/renter/files", &rf)
		if len(rf.Files) >= 1 && rf.Files[0].Redundancy == 2 {
			return nil
		}
		return errors.New("file not uploaded to full redundancy")
	})
	if err != nil {
		t.Fatal(err, "::", rf.Files[0].Redundancy)
	}

	// Check that the amount of data in each contract has remained at the
	// correct amount - just one sector each.
	err = st.getAPI("/renter/contracts", &rc)
	if err != nil {
		t.Fatal(err)
	}
	for _, contract := range rc.Contracts {
		if contract.Size != modules.SectorSize {
			t.Error("Each contrat should have 1 sector:", contract.Size, contract.ID)
		}
	}

	// Try again to download the file we uploaded. It should still be
	// retrievable.
	downloadPath3 := filepath.Join(st.dir, "test-downloaded-verify-3.dat")
	err = st.stdGetAPI("/renter/download/test?destination=" + downloadPath3)
	if err != nil {
		t.Log("FINAL DOWNLOAD HAS FAILED:", err)
	}
	downloadBytes3, err := ioutil.ReadFile(downloadPath3)
	if err != nil {
		t.Log(err)
	}
	if !bytes.Equal(downloadBytes3, origBytes) {
		t.Log("downloaded file and uploaded file do not match")
>>>>>>> 95854a28
	}
}<|MERGE_RESOLUTION|>--- conflicted
+++ resolved
@@ -31,17 +31,6 @@
 func createRandFile(path string, size int) error {
 	return ioutil.WriteFile(path, fastrand.Bytes(size), 0600)
 }
-<<<<<<< HEAD
-
-// TestRenterDownloadError tests that the /renter/download route sets the download's error field if it fails.
-func TestRenterDownloadError(t *testing.T) {
-	if testing.Short() {
-		t.SkipNow()
-	}
-	t.Parallel()
-
-	st, err := createServerTester(t.Name())
-=======
 
 // setupTestDownload creates a server tester with an uploaded file of size
 // `size` and name `name`.
@@ -61,15 +50,10 @@
 		t.Fatal(err)
 	}
 	err = st.setHostStorage()
->>>>>>> 95854a28
-	if err != nil {
-		t.Fatal(err)
-	}
-
-<<<<<<< HEAD
-	// Announce the host and start accepting contracts.
-	err = st.announceHost()
-=======
+	if err != nil {
+		t.Fatal(err)
+	}
+
 	// Set an allowance for the renter, allowing a contract to be formed.
 	allowanceValues := url.Values{}
 	testFunds := testFunds
@@ -77,38 +61,13 @@
 	allowanceValues.Set("funds", testFunds)
 	allowanceValues.Set("period", testPeriod)
 	err = st.stdPostAPI("/renter", allowanceValues)
->>>>>>> 95854a28
-	if err != nil {
-		t.Fatal(err)
-	}
-	err = st.acceptContracts()
-	if err != nil {
-		t.Fatal(err)
-	}
-	err = st.setHostStorage()
-	if err != nil {
-		t.Fatal(err)
-	}
-
-	// Set an allowance for the renter, allowing a contract to be formed.
-	allowanceValues := url.Values{}
-	testFunds := "10000000000000000000000000000" // 10k SC
-	testPeriod := "10"
-	allowanceValues.Set("funds", testFunds)
-	allowanceValues.Set("period", testPeriod)
-	err = st.stdPostAPI("/renter", allowanceValues)
 	if err != nil {
 		t.Fatal(err)
 	}
 
 	// Create a file.
-<<<<<<< HEAD
-	path := filepath.Join(build.SiaTestingDir, "api", t.Name(), "test.dat")
-	err = createRandFile(path, 1e4)
-=======
 	path := filepath.Join(build.SiaTestingDir, "api", t.Name(), name)
 	err = createRandFile(path, size)
->>>>>>> 95854a28
 	if err != nil {
 		t.Fatal(err)
 	}
@@ -117,29 +76,13 @@
 	uploadValues := url.Values{}
 	uploadValues.Set("source", path)
 	uploadValues.Set("renew", "true")
-<<<<<<< HEAD
-	err = st.stdPostAPI("/renter/upload/test.dat", uploadValues)
-=======
 	uploadValues.Set("datapieces", "1")
 	uploadValues.Set("paritypieces", "1")
 	err = st.stdPostAPI("/renter/upload/"+name, uploadValues)
->>>>>>> 95854a28
-	if err != nil {
-		t.Fatal(err)
-	}
-
-<<<<<<< HEAD
-	// don't wait for the upload to complete, try to download immediately to intentionally cause a download error
-	downpath := filepath.Join(st.dir, "down.dat")
-	expectedErr := st.getAPI("/renter/download/test.dat?destination="+downpath, nil)
-	if expectedErr == nil {
-		t.Fatal("download unexpectedly succeeded")
-	}
-
-	// verify the file has the expected error
-	var rdq RenterDownloadQueue
-	err = st.getAPI("/renter/downloads", &rdq)
-=======
+	if err != nil {
+		t.Fatal(err)
+	}
+
 	if waitOnAvailability {
 		// wait for the file to become available
 		err = retry(200, time.Second, func() error {
@@ -171,16 +114,9 @@
 
 	// Read the section to be downloaded from the original file.
 	uf, err := os.Open(path) // Uploaded file.
->>>>>>> 95854a28
 	if err != nil {
 		return err
 	}
-<<<<<<< HEAD
-	for _, download := range rdq.Downloads {
-		if download.SiaPath == "test.dat" && download.Received == download.Filesize && download.Error == expectedErr.Error() {
-			t.Fatal("download had unexpected error: ", download.Error)
-		}
-=======
 	var originalBytes bytes.Buffer
 	_, err = uf.Seek(offset, 0)
 	if err != nil {
@@ -189,7 +125,6 @@
 	_, err = io.CopyN(&originalBytes, uf, length)
 	if err != nil {
 		return err
->>>>>>> 95854a28
 	}
 
 	// Download the original file from the passed offsets.
@@ -264,31 +199,14 @@
 	return nil
 }
 
-<<<<<<< HEAD
-// TestRenterAsyncDownloadError tests that the /renter/asyncdownload route sets the download's error field if it fails.
-func TestRenterAsyncDownloadError(t *testing.T) {
-=======
 // TestRenterDownloadError tests that the /renter/download route sets the
 // download's error field if it fails.
 func TestRenterDownloadError(t *testing.T) {
->>>>>>> 95854a28
-	if testing.Short() {
-		t.SkipNow()
-	}
-	t.Parallel()
-
-<<<<<<< HEAD
-	st, err := createServerTester(t.Name())
-	if err != nil {
-		t.Fatal(err)
-	}
-	defer st.server.Close()
-
-	// Announce the host and start accepting contracts.
-	err = st.announceHost()
-	if err != nil {
-		t.Fatal(err)
-=======
+	if testing.Short() {
+		t.SkipNow()
+	}
+	t.Parallel()
+
 	st, _ := setupTestDownload(t, 1e4, "test.dat", false)
 	defer st.server.Close()
 
@@ -298,37 +216,11 @@
 	expectedErr := st.getAPI("/renter/download/test.dat?destination="+downpath, nil)
 	if expectedErr == nil {
 		t.Fatal("download unexpectedly succeeded")
->>>>>>> 95854a28
-	}
-	err = st.acceptContracts()
-	if err != nil {
-		t.Fatal(err)
-	}
-	err = st.setHostStorage()
-	if err != nil {
-		t.Fatal(err)
-	}
-
-	// Set an allowance for the renter, allowing a contract to be formed.
-	allowanceValues := url.Values{}
-	testFunds := "10000000000000000000000000000" // 10k SC
-	testPeriod := "10"
-	allowanceValues.Set("funds", testFunds)
-	allowanceValues.Set("period", testPeriod)
-	err = st.stdPostAPI("/renter", allowanceValues)
-	if err != nil {
-		t.Fatal(err)
-	}
-
-<<<<<<< HEAD
-	// Create a file.
-	path := filepath.Join(build.SiaTestingDir, "api", t.Name(), "test.dat")
-	err = createRandFile(path, 1e4)
-=======
+	}
+
 	// verify the file has the expected error
 	var rdq RenterDownloadQueue
 	err := st.getAPI("/renter/downloads", &rdq)
->>>>>>> 95854a28
 	if err != nil {
 		t.Fatal(err)
 	}
@@ -339,20 +231,10 @@
 	}
 }
 
-<<<<<<< HEAD
-	// Upload to host.
-	uploadValues := url.Values{}
-	uploadValues.Set("source", path)
-	uploadValues.Set("renew", "true")
-	err = st.stdPostAPI("/renter/upload/test.dat", uploadValues)
-	if err != nil {
-		t.Fatal(err)
-=======
 // TestValidDownloads tests valid and boundary parameter combinations.
 func TestValidDownloads(t *testing.T) {
 	if testing.Short() {
 		t.SkipNow()
->>>>>>> 95854a28
 	}
 	t.Parallel()
 
@@ -400,31 +282,6 @@
 	}
 }
 
-<<<<<<< HEAD
-	// don't wait for the upload to complete, try to download immediately to intentionally cause a download error
-	downpath := filepath.Join(st.dir, "asyncdown.dat")
-	err = st.getAPI("/renter/downloadasync/test.dat?destination="+downpath, nil)
-	if err != nil {
-		t.Fatal(err)
-	}
-
-	// verify the file has an error
-	var rdq RenterDownloadQueue
-	err = st.getAPI("/renter/downloads", &rdq)
-	if err != nil {
-		t.Fatal(err)
-	}
-	for _, download := range rdq.Downloads {
-		if download.SiaPath == "test.dat" && download.Received == download.Filesize && download.Error == "" {
-			t.Fatal("download had nil error")
-		}
-	}
-}
-
-// TestRenterAsyncDownload tests that the /renter/downloadasync route works
-// correctly.
-func TestRenterAsyncDownload(t *testing.T) {
-=======
 func runDownloadParamTest(t *testing.T, length, offset, filesize int) error {
 	ulSiaPath := "test.dat"
 
@@ -489,7 +346,6 @@
 }
 
 func TestRenterDownloadAsyncNonexistentFile(t *testing.T) {
->>>>>>> 95854a28
 	if testing.Short() {
 		t.SkipNow()
 	}
@@ -501,31 +357,6 @@
 	}
 	defer st.server.Close()
 
-<<<<<<< HEAD
-	// Announce the host and start accepting contracts.
-	err = st.announceHost()
-	if err != nil {
-		t.Fatal(err)
-	}
-	err = st.acceptContracts()
-	if err != nil {
-		t.Fatal(err)
-	}
-	err = st.setHostStorage()
-	if err != nil {
-		t.Fatal(err)
-	}
-
-	// Set an allowance for the renter, allowing a contract to be formed.
-	allowanceValues := url.Values{}
-	testFunds := "10000000000000000000000000000" // 10k SC
-	testPeriod := "10"
-	allowanceValues.Set("funds", testFunds)
-	allowanceValues.Set("period", testPeriod)
-	err = st.stdPostAPI("/renter", allowanceValues)
-	if err != nil {
-		t.Fatal(err)
-=======
 	downpath := filepath.Join(st.dir, "testfile")
 	err = st.getAPI(fmt.Sprintf("/renter/downloadasync/doesntexist?destination=%v", downpath), nil)
 	if err == nil || err.Error() != fmt.Sprintf("download failed: no file with that path: doesntexist") {
@@ -600,43 +431,9 @@
 		if download.SiaPath == "test.dat" && download.Received == download.Filesize && download.Error == "" {
 			t.Fatal("download had nil error")
 		}
->>>>>>> 95854a28
-	}
-}
-
-<<<<<<< HEAD
-	// Create a file.
-	path := filepath.Join(build.SiaTestingDir, "api", t.Name(), "test.dat")
-	err = createRandFile(path, 1e4)
-	if err != nil {
-		t.Fatal(err)
-	}
-
-	// Upload to host.
-	uploadValues := url.Values{}
-	uploadValues.Set("source", path)
-	uploadValues.Set("renew", "true")
-	err = st.stdPostAPI("/renter/upload/test.dat", uploadValues)
-	if err != nil {
-		t.Fatal(err)
-	}
-
-	// wait for the file to become available
-	var rf RenterFiles
-	for i := 0; i < 100 && (len(rf.Files) != 1 || !rf.Files[0].Available); i++ {
-		st.getAPI("/renter/files", &rf)
-		time.Sleep(100 * time.Millisecond)
-	}
-	if len(rf.Files) != 1 || !rf.Files[0].Available {
-		t.Fatal("the uploading is not succeeding for some reason:", rf.Files[0])
-	}
-
-	// download the file asynchronously
-	downpath := filepath.Join(st.dir, "asyncdown.dat")
-	err = st.getAPI("/renter/downloadasync/test.dat?destination="+downpath, nil)
-	if err != nil {
-		t.Fatal(err)
-=======
+	}
+}
+
 func TestRenterAsyncSpecifyAsyncFalseError(t *testing.T) {
 	if testing.Short() {
 		t.SkipNow()
@@ -660,43 +457,9 @@
 func TestRenterAsyncDownload(t *testing.T) {
 	if testing.Short() {
 		t.SkipNow()
->>>>>>> 95854a28
-	}
-	t.Parallel()
-
-<<<<<<< HEAD
-	// verify the file is not currently downloaded
-	var rdq RenterDownloadQueue
-	err = st.getAPI("/renter/downloads", &rdq)
-	if err != nil {
-		t.Fatal(err)
-	}
-	for _, download := range rdq.Downloads {
-		if download.SiaPath == "test.dat" && download.Received == download.Filesize {
-			t.Fatal("download finished prematurely")
-		}
-	}
-
-	// download should eventually complete
-	success := false
-	for start := time.Now(); time.Since(start) < 30*time.Second; time.Sleep(time.Millisecond * 10) {
-		err = st.getAPI("/renter/downloads", &rdq)
-		if err != nil {
-			t.Fatal(err)
-		}
-		for _, download := range rdq.Downloads {
-			if download.Received == download.Filesize && download.SiaPath == "test.dat" {
-				success = true
-			}
-		}
-		if success {
-			break
-		}
-	}
-	if !success {
-		t.Fatal("/renter/downloadasync did not download our test file")
-	}
-=======
+	}
+	t.Parallel()
+
 	st, _ := setupTestDownload(t, 1e4, "test.dat", true)
 	defer st.server.panicClose()
 
@@ -727,7 +490,6 @@
 	if !success {
 		t.Fatal("/renter/downloadasync did not download our test file")
 	}
->>>>>>> 95854a28
 }
 
 // TestRenterPaths tests that the /renter routes handle path parameters
@@ -741,11 +503,7 @@
 	if err != nil {
 		t.Fatal(err)
 	}
-<<<<<<< HEAD
-	defer st.server.Close()
-=======
 	defer st.server.panicClose()
->>>>>>> 95854a28
 
 	// Announce the host.
 	err = st.announceHost()
@@ -1061,12 +819,8 @@
 	// Try downloading a nonexistent file.
 	downpath := filepath.Join(st.dir, "dnedown.dat")
 	err = st.stdGetAPI("/renter/download/dne?destination=" + downpath)
-<<<<<<< HEAD
-	if err == nil || err.Error() != "download failed: no file with that path" {
-=======
 	hasPrefix := strings.HasPrefix(err.Error(), "download failed: no file with that path")
 	if err == nil || !hasPrefix {
->>>>>>> 95854a28
 		t.Errorf("expected error to be 'download failed: no file with that path'; got %v instead", err)
 	}
 
@@ -1132,8 +886,6 @@
 	if err = st.stdPostAPI("/renter/upload/test1", uploadValues); err != nil {
 		t.Fatal(err)
 	}
-<<<<<<< HEAD
-=======
 
 	// Try renaming to an empty string.
 	renameValues.Set("newsiapath", "")
@@ -1147,7 +899,6 @@
 	if err = st.stdPostAPI("/renter/rename/test1", renameValues); err != nil {
 		t.Fatal(err)
 	}
->>>>>>> 95854a28
 
 	// Should be able to continue uploading and downloading using the new name.
 	var rf RenterFiles
@@ -1155,20 +906,6 @@
 		st.getAPI("/renter/files", &rf)
 		time.Sleep(100 * time.Millisecond)
 	}
-<<<<<<< HEAD
-
-	// Rename the file.
-	renameValues.Set("newsiapath", "newtest1")
-	if err = st.stdPostAPI("/renter/rename/test1", renameValues); err != nil {
-		t.Fatal(err)
-	}
-
-	// Should be able to continue uploading and downloading using the new name.
-	var rf RenterFiles
-	for i := 0; i < 200 && (len(rf.Files) != 1 || rf.Files[0].UploadProgress < 10); i++ {
-		st.getAPI("/renter/files", &rf)
-		time.Sleep(100 * time.Millisecond)
-	}
 	if len(rf.Files) != 1 || rf.Files[0].UploadProgress < 10 {
 		t.Fatal("upload is not succeeding:", rf.Files[0])
 	}
@@ -1177,16 +914,6 @@
 		t.Fatal(err)
 	}
 
-=======
-	if len(rf.Files) != 1 || rf.Files[0].UploadProgress < 10 {
-		t.Fatal("upload is not succeeding:", rf.Files[0])
-	}
-	err = st.stdGetAPI("/renter/download/newtest1?destination=" + filepath.Join(st.dir, "testdown2.dat"))
-	if err != nil {
-		t.Fatal(err)
-	}
-
->>>>>>> 95854a28
 	// Create and upload another file.
 	path2 := filepath.Join(st.dir, "test2.dat")
 	if err = createRandFile(path2, 512); err != nil {
@@ -1376,20 +1103,12 @@
 		t.Fatal(err)
 	}
 	var rf RenterFiles
-<<<<<<< HEAD
-	for i := 0; i < 100 && (len(rf.Files) != 1 || rf.Files[0].UploadProgress < 10); i++ {
-=======
 	for i := 0; i < 200 && (len(rf.Files) != 1 || rf.Files[0].UploadProgress < 10); i++ {
->>>>>>> 95854a28
 		st.getAPI("/renter/files", &rf)
 		time.Sleep(200 * time.Millisecond)
 	}
 	if len(rf.Files) != 1 || rf.Files[0].UploadProgress < 10 {
-<<<<<<< HEAD
-		t.Fatal("the uploading is not succeeding for some reason:", rf.Files[0], rf.Files[1])
-=======
 		t.Fatal("the uploading is not succeeding for some reason:", rf.Files[0])
->>>>>>> 95854a28
 	}
 
 	// Use a relative destination, which should fail.
@@ -1430,11 +1149,7 @@
 	if err != nil {
 		t.Fatal(err)
 	}
-<<<<<<< HEAD
-	defer st.server.Close()
-=======
 	defer st.server.panicClose()
->>>>>>> 95854a28
 
 	// Announce the host and then get the calculated prices for when there is a
 	// single host.
@@ -1451,18 +1166,12 @@
 	if err != nil {
 		t.Fatal(err)
 	}
-<<<<<<< HEAD
-=======
 	defer stHost1.panicClose()
->>>>>>> 95854a28
 	stHost2, err := blankServerTester(t.Name() + " - Host 2")
 	if err != nil {
 		t.Fatal(err)
 	}
-<<<<<<< HEAD
-=======
 	defer stHost2.panicClose()
->>>>>>> 95854a28
 
 	// Connect all the nodes and announce all of the hosts.
 	sts := []*serverTester{st, stHost1, stHost2}
@@ -1506,8 +1215,6 @@
 // TestRenterPricesHandlerCheap checks that the prices command returns
 // reasonable values given the settings of the hosts.
 func TestRenterPricesHandlerCheap(t *testing.T) {
-<<<<<<< HEAD
-=======
 	if testing.Short() || !build.VLONG {
 		t.SkipNow()
 	}
@@ -1716,7 +1423,6 @@
 // TestRenterPricesHandlerPricey checks that the prices command returns
 // reasonable values given the settings of the hosts.
 func TestRenterPricesHandlerPricey(t *testing.T) {
->>>>>>> 95854a28
 	if testing.Short() {
 		t.SkipNow()
 	}
@@ -1725,11 +1431,7 @@
 	if err != nil {
 		t.Fatal(err)
 	}
-<<<<<<< HEAD
-	defer st.server.Close()
-=======
 	defer st.server.panicClose()
->>>>>>> 95854a28
 
 	// Announce the host and then get the calculated prices for when there is a
 	// single host.
@@ -1758,11 +1460,6 @@
 	}
 	err = stHost1.getAPI("/host", &hg)
 	if err != nil {
-<<<<<<< HEAD
-		t.Fatal(err)
-	}
-	err = stHost2.getAPI("/host", &hg)
-=======
 		t.Fatal(err)
 	}
 	err = stHost2.getAPI("/host", &hg)
@@ -1896,144 +1593,20 @@
 		t.Fatal(err)
 	}
 	origBytes, err := ioutil.ReadFile(path)
->>>>>>> 95854a28
-	if err != nil {
-		t.Fatal(err)
-	}
-
-<<<<<<< HEAD
-	// Set host 5 to be cheaper than the rest by a substantial amount. This
-	// should result in a reduction for the price estimation.
-	vals := url.Values{}
-	vals.Set("mincontractprice", "1")
-	vals.Set("mindownloadbandwidthprice", "1")
-	vals.Set("minstorageprice", "1")
-	vals.Set("minuploadbandwidthprice", "1")
-	err = stHost2.stdPostAPI("/host", vals)
-=======
+	if err != nil {
+		t.Fatal(err)
+	}
+
 	// upload the file
 	uploadValues := url.Values{}
 	uploadValues.Set("source", path)
 	uploadValues.Set("datapieces", "1")
 	uploadValues.Set("paritypieces", "1")
 	err = st.stdPostAPI("/renter/upload/test", uploadValues)
->>>>>>> 95854a28
-	if err != nil {
-		t.Fatal(err)
-	}
-
-<<<<<<< HEAD
-	// Connect all the nodes and announce all of the hosts.
-	sts := []*serverTester{st, stHost1, stHost2}
-	err = fullyConnectNodes(sts)
-	if err != nil {
-		t.Fatal(err)
-	}
-	err = fundAllNodes(sts)
-	if err != nil {
-		t.Fatal(err)
-	}
-	err = announceAllHosts(sts)
-	if err != nil {
-		t.Fatal(err)
-	}
-
-	// Grab the price estimates for when there are a bunch of hosts with the
-	// same stats.
-	var rpeMulti modules.RenterPriceEstimation
-	if err = st.announceHost(); err != nil {
-		t.Fatal(err)
-	}
-	if err = st.getAPI("/renter/prices", &rpeMulti); err != nil {
-		t.Fatal(err)
-	}
-
-	// Verify that the aggregate is the same.
-	if !(rpeMulti.DownloadTerabyte.Cmp(rpeSingle.DownloadTerabyte) < 0) {
-		t.Log(rpeMulti.DownloadTerabyte)
-		t.Log(rpeSingle.DownloadTerabyte)
-		t.Error("price did not drop from single to multi")
-	}
-	if !(rpeMulti.FormContracts.Cmp(rpeSingle.FormContracts) < 0) {
-		t.Error("price did not drop from single to multi")
-	}
-	if !(rpeMulti.StorageTerabyteMonth.Cmp(rpeSingle.StorageTerabyteMonth) < 0) {
-		t.Error("price did not drop from single to multi")
-	}
-	if !(rpeMulti.UploadTerabyte.Cmp(rpeSingle.UploadTerabyte) < 0) {
-		t.Error("price did not drop from single to multi")
-	}
-}
-
-// TestRenterPricesHandlerIgnorePricey checks that the prices command returns
-// reasonable values given the settings of the hosts.
-func TestRenterPricesHandlerIgnorePricey(t *testing.T) {
-	if testing.Short() {
-		t.SkipNow()
-	}
-	t.Parallel()
-	st, err := createServerTester(t.Name())
-	if err != nil {
-		t.Fatal(err)
-	}
-	defer st.server.Close()
-
-	// Announce the host and then get the calculated prices for when there is a
-	// single host.
-	var rpeSingle modules.RenterPriceEstimation
-	if err = st.announceHost(); err != nil {
-		t.Fatal(err)
-	}
-	if err = st.getAPI("/renter/prices", &rpeSingle); err != nil {
-		t.Fatal(err)
-	}
-
-	// Create several more hosts all using the default settings.
-	stHost1, err := blankServerTester(t.Name() + " - Host 1")
-	if err != nil {
-		t.Fatal(err)
-	}
-	stHost2, err := blankServerTester(t.Name() + " - Host 2")
-	if err != nil {
-		t.Fatal(err)
-	}
-	stHost3, err := blankServerTester(t.Name() + " - Host 3")
-	if err != nil {
-		t.Fatal(err)
-	}
-	stHost4, err := blankServerTester(t.Name() + " - Host 4")
-	if err != nil {
-		t.Fatal(err)
-	}
-	stHost5, err := blankServerTester(t.Name() + " - Host 5")
-	if err != nil {
-		t.Fatal(err)
-	}
-
-	// Set host 5 to be cheaper than the rest by a substantial amount. This
-	// should result in a reduction for the price estimation.
-	vals := url.Values{}
-	vals.Set("mindownloadbandwidthprice", "100000000000000000000")
-	vals.Set("mincontractprice", "1000000000000000000000000000")
-	vals.Set("minstorageprice", "100000000000000000000")
-	vals.Set("minuploadbandwidthprice", "100000000000000000000")
-	err = stHost5.stdPostAPI("/host", vals)
-	if err != nil {
-		t.Fatal(err)
-	}
-
-	// Connect all the nodes and announce all of the hosts.
-	sts := []*serverTester{st, stHost1, stHost2, stHost3, stHost4, stHost5}
-	err = fullyConnectNodes(sts)
-	if err != nil {
-		t.Fatal(err)
-	}
-	err = fundAllNodes(sts)
-	if err != nil {
-		t.Fatal(err)
-	}
-	err = announceAllHosts(sts)
-=======
+	if err != nil {
+		t.Fatal(err)
+	}
+
 	// redundancy should reach 2
 	var rf RenterFiles
 	err = retry(120, 250*time.Millisecond, func() error {
@@ -2130,139 +1703,10 @@
 
 	// Mine a block to trigger a second run of threadedContractMaintenance.
 	_, err = st.miner.AddBlock()
->>>>>>> 95854a28
-	if err != nil {
-		t.Fatal(err)
-	}
-
-<<<<<<< HEAD
-	// Grab the price estimates for when there are a bunch of hosts with the
-	// same stats.
-	var rpeMulti modules.RenterPriceEstimation
-	if err = st.announceHost(); err != nil {
-		t.Fatal(err)
-	}
-	if err = st.getAPI("/renter/prices", &rpeMulti); err != nil {
-		t.Fatal(err)
-	}
-
-	// Verify that the aggregate is the same - price should not have moved
-	// because the expensive host will be ignored as there is only one.
-	if !rpeMulti.DownloadTerabyte.Equals(rpeSingle.DownloadTerabyte) {
-		t.Log(rpeMulti.DownloadTerabyte)
-		t.Log(rpeSingle.DownloadTerabyte)
-		t.Error("price changed from single to multi")
-	}
-	if !rpeMulti.FormContracts.Equals(rpeSingle.FormContracts) {
-		t.Error("price changed from single to multi")
-	}
-	if !rpeMulti.StorageTerabyteMonth.Equals(rpeSingle.StorageTerabyteMonth) {
-		t.Error("price changed from single to multi")
-	}
-	if !rpeMulti.UploadTerabyte.Equals(rpeSingle.UploadTerabyte) {
-		t.Error("price changed from single to multi")
-	}
-}
-
-// TestRenterPricesHandlerPricey checks that the prices command returns
-// reasonable values given the settings of the hosts.
-func TestRenterPricesHandlerPricey(t *testing.T) {
-	if testing.Short() {
-		t.SkipNow()
-	}
-	t.Parallel()
-	st, err := createServerTester(t.Name())
-	if err != nil {
-		t.Fatal(err)
-	}
-	defer st.server.Close()
-
-	// Announce the host and then get the calculated prices for when there is a
-	// single host.
-	var rpeSingle modules.RenterPriceEstimation
-	if err = st.announceHost(); err != nil {
-		t.Fatal(err)
-	}
-	if err = st.getAPI("/renter/prices", &rpeSingle); err != nil {
-		t.Fatal(err)
-	}
-
-	// Create several more hosts all using the default settings.
-	stHost1, err := blankServerTester(t.Name() + " - Host 1")
-	if err != nil {
-		t.Fatal(err)
-	}
-	stHost2, err := blankServerTester(t.Name() + " - Host 2")
-	if err != nil {
-		t.Fatal(err)
-	}
-
-	var hg HostGET
-	err = st.getAPI("/host", &hg)
-	if err != nil {
-		t.Fatal(err)
-	}
-	err = stHost1.getAPI("/host", &hg)
-	if err != nil {
-		t.Fatal(err)
-	}
-	err = stHost2.getAPI("/host", &hg)
-	if err != nil {
-		t.Fatal(err)
-	}
-
-	// Set host 5 to be cheaper than the rest by a substantial amount. This
-	// should result in a reduction for the price estimation.
-	vals := url.Values{}
-	vals.Set("mindownloadbandwidthprice", "100000000000000000000")
-	vals.Set("mincontractprice", "1000000000000000000000000000")
-	vals.Set("minstorageprice", "100000000000000000000")
-	vals.Set("minuploadbandwidthprice", "100000000000000000000")
-	err = stHost2.stdPostAPI("/host", vals)
-	if err != nil {
-		t.Fatal(err)
-	}
-
-	// Connect all the nodes and announce all of the hosts.
-	sts := []*serverTester{st, stHost1, stHost2}
-	err = fullyConnectNodes(sts)
-	if err != nil {
-		t.Fatal(err)
-	}
-	err = fundAllNodes(sts)
-	if err != nil {
-		t.Fatal(err)
-	}
-	err = announceAllHosts(sts)
-	if err != nil {
-		t.Fatal(err)
-	}
-
-	// Grab the price estimates for when there are a bunch of hosts with the
-	// same stats.
-	var rpeMulti modules.RenterPriceEstimation
-	if err = st.announceHost(); err != nil {
-		t.Fatal(err)
-	}
-	if err = st.getAPI("/renter/prices", &rpeMulti); err != nil {
-		t.Fatal(err)
-	}
-
-	// Verify that the aggregate is the same.
-	if !(rpeMulti.DownloadTerabyte.Cmp(rpeSingle.DownloadTerabyte) > 0) {
-		t.Error("price did not drop from single to multi")
-	}
-	if !(rpeMulti.FormContracts.Cmp(rpeSingle.FormContracts) > 0) {
-		t.Log(rpeMulti.FormContracts)
-		t.Log(rpeSingle.FormContracts)
-		t.Error("price did not drop from single to multi")
-	}
-	if !(rpeMulti.StorageTerabyteMonth.Cmp(rpeSingle.StorageTerabyteMonth) > 0) {
-		t.Error("price did not drop from single to multi")
-	}
-	if !(rpeMulti.UploadTerabyte.Cmp(rpeSingle.UploadTerabyte) > 0) {
-		t.Error("price did not drop from single to multi")
-=======
+	if err != nil {
+		t.Fatal(err)
+	}
+
 	// Verify that st and stH1 are dropped in favor of the newer, better hosts.
 	err = build.Retry(50, time.Millisecond*250, func() error {
 		var newContracts int
@@ -2453,6 +1897,5 @@
 	}
 	if !bytes.Equal(downloadBytes3, origBytes) {
 		t.Log("downloaded file and uploaded file do not match")
->>>>>>> 95854a28
 	}
 }