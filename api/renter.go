--- conflicted
+++ resolved
@@ -150,8 +150,6 @@
 	RenterShareASCII struct {
 		ASCIIsia string `json:"asciisia"`
 	}
-<<<<<<< HEAD
-=======
 
 	// DownloadInfo contains all client-facing information of a file.
 	DownloadInfo struct {
@@ -162,7 +160,6 @@
 		StartTime   time.Time `json:"starttime"`
 		Error       string    `json:"error"`
 	}
->>>>>>> 95854a28
 )
 
 // renterHandlerGET handles the API call to /renter.
@@ -384,11 +381,6 @@
 		return
 	}
 
-<<<<<<< HEAD
-	err := api.renter.Download(strings.TrimPrefix(ps.ByName("siapath"), "/"), destination)
-	if err != nil {
-		WriteError(w, Error{"download failed: " + err.Error()}, http.StatusInternalServerError)
-=======
 	if params.Async { // Create goroutine if `async` param set.
 		// check for errors for 5 seconds to catch validation errors (no file with
 		// that path, invalid parameters, insufficient hosts, etc)
@@ -417,7 +409,6 @@
 		// adding `200 Status OK` code to response. Calling this results in a
 		// multiple calls to WriteHeaders() errors.
 		WriteSuccess(w)
->>>>>>> 95854a28
 		return
 	}
 }
@@ -487,35 +478,6 @@
 	}
 
 	return dp, nil
-}
-
-// renterDownloadAsyncHandler handles the API call to download a file asynchronously.
-func (api *API) renterDownloadAsyncHandler(w http.ResponseWriter, req *http.Request, ps httprouter.Params) {
-	destination := req.FormValue("destination")
-	// Check that the destination path is absolute.
-	if !filepath.IsAbs(destination) {
-		WriteError(w, Error{"destination must be an absolute path"}, http.StatusBadRequest)
-		return
-	}
-
-	siapath := strings.TrimPrefix(ps.ByName("siapath"), "/")
-	fileExists := false
-
-	files := api.renter.FileList()
-	for _, file := range files {
-		if file.SiaPath == siapath {
-			fileExists = true
-		}
-	}
-
-	if !fileExists {
-		WriteError(w, Error{"file at specified siapath does not exist"}, http.StatusBadRequest)
-		return
-	}
-
-	go api.renter.Download(strings.TrimPrefix(ps.ByName("siapath"), "/"), destination)
-
-	WriteSuccess(w)
 }
 
 // renterShareHandler handles the API call to create a '.sia' file that
@@ -570,21 +532,12 @@
 		// Parse the erasure coding parameters.
 		var dataPieces, parityPieces int
 		_, err := fmt.Sscan(req.FormValue("datapieces"), &dataPieces)
-<<<<<<< HEAD
 		if err != nil {
 			WriteError(w, Error{"unable to read parameter 'datapieces': " + err.Error()}, http.StatusBadRequest)
 			return
 		}
 		_, err = fmt.Sscan(req.FormValue("paritypieces"), &parityPieces)
 		if err != nil {
-=======
-		if err != nil {
-			WriteError(w, Error{"unable to read parameter 'datapieces': " + err.Error()}, http.StatusBadRequest)
-			return
-		}
-		_, err = fmt.Sscan(req.FormValue("paritypieces"), &parityPieces)
-		if err != nil {
->>>>>>> 95854a28
 			WriteError(w, Error{"unable to read parameter 'paritypieces': " + err.Error()}, http.StatusBadRequest)
 			return
 		}
