package api

import (
	"encoding/json"
	"errors"
	"fmt"
	"net/url"
	"os"
	"path/filepath"
	"testing"
	"time"

	"github.com/NebulousLabs/Sia/build"
	"github.com/NebulousLabs/Sia/crypto"
	"github.com/NebulousLabs/Sia/modules"
	"github.com/NebulousLabs/Sia/modules/consensus"
	"github.com/NebulousLabs/Sia/modules/gateway"
	"github.com/NebulousLabs/Sia/modules/miner"
	"github.com/NebulousLabs/Sia/modules/transactionpool"
	"github.com/NebulousLabs/Sia/modules/wallet"
	"github.com/NebulousLabs/Sia/types"
	"github.com/NebulousLabs/fastrand"
)

// TestWalletGETEncrypted probes the GET call to /wallet when the
// wallet has never been encrypted.
func TestWalletGETEncrypted(t *testing.T) {
	if testing.Short() {
		t.SkipNow()
	}
	t.Parallel()
	// Check a wallet that has never been encrypted.
	testdir := build.TempDir("api", t.Name())
	g, err := gateway.New("localhost:0", false, filepath.Join(testdir, modules.GatewayDir))
	if err != nil {
		t.Fatal("Failed to create gateway:", err)
	}
	cs, err := consensus.New(g, false, filepath.Join(testdir, modules.ConsensusDir))
	if err != nil {
		t.Fatal("Failed to create consensus set:", err)
	}
	tp, err := transactionpool.New(cs, g, filepath.Join(testdir, modules.TransactionPoolDir))
	if err != nil {
		t.Fatal("Failed to create tpool:", err)
	}
	w, err := wallet.New(cs, tp, filepath.Join(testdir, modules.WalletDir))
	if err != nil {
		t.Fatal("Failed to create wallet:", err)
	}
	srv, err := NewServer("localhost:0", "Sia-Agent", "", cs, nil, g, nil, nil, nil, tp, w)
	if err != nil {
		t.Fatal(err)
	}

	// Assemble the serverTester and start listening for api requests.
	st := &serverTester{
		cs:      cs,
		gateway: g,
		tpool:   tp,
		wallet:  w,

		server: srv,
	}
	errChan := make(chan error)
	go func() {
		listenErr := srv.Serve()
		errChan <- listenErr
	}()
	defer func() {
		err := <-errChan
		if err != nil {
			t.Fatalf("API server quit: %v", err)
		}
	}()
	defer st.server.panicClose()

	var wg WalletGET
	err = st.getAPI("/wallet", &wg)
	if err != nil {
		t.Fatal(err)
	}
	if wg.Encrypted {
		t.Error("Wallet has never been encrypted")
	}
	if wg.Unlocked {
		t.Error("Wallet has never been unlocked")
	}
}

// TestWalletEncrypt tries to encrypt and unlock the wallet through the api
// using a provided encryption key.
func TestWalletEncrypt(t *testing.T) {
	if testing.Short() {
		t.SkipNow()
	}
	t.Parallel()

	testdir := build.TempDir("api", t.Name())

	walletPassword := "testpass"
	key := crypto.TwofishKey(crypto.HashObject(walletPassword))

	st, err := assembleServerTester(key, testdir)
	if err != nil {
		t.Fatal(err)
	}

	// lock the wallet
	err = st.stdPostAPI("/wallet/lock", nil)
	if err != nil {
		t.Fatal(err)
	}

	// Use the password to call /wallet/unlock.
	unlockValues := url.Values{}
	unlockValues.Set("encryptionpassword", walletPassword)
	err = st.stdPostAPI("/wallet/unlock", unlockValues)
	if err != nil {
		t.Fatal(err)
	}
	// Check that the wallet actually unlocked.
	if !st.wallet.Unlocked() {
		t.Error("wallet is not unlocked")
	}

	// reload the server and verify unlocking still works
	err = st.server.Close()
	if err != nil {
		t.Fatal(err)
	}

	st2, err := assembleServerTester(st.walletKey, st.dir)
	if err != nil {
		t.Fatal(err)
	}
<<<<<<< HEAD
	defer st2.server.Close()
=======
	defer st2.server.panicClose()
>>>>>>> 95854a28

	// lock the wallet
	err = st2.stdPostAPI("/wallet/lock", nil)
	if err != nil {
		t.Fatal(err)
	}

	// Use the password to call /wallet/unlock.
	err = st2.stdPostAPI("/wallet/unlock", unlockValues)
	if err != nil {
		t.Fatal(err)
	}
	// Check that the wallet actually unlocked.
	if !st2.wallet.Unlocked() {
		t.Error("wallet is not unlocked")
	}
}

// TestWalletBlankEncrypt tries to encrypt and unlock the wallet
// through the api using a blank encryption key - meaning that the wallet seed
// returned by the encryption call can be used as the encryption key.
func TestWalletBlankEncrypt(t *testing.T) {
	if testing.Short() {
		t.SkipNow()
	}
	t.Parallel()
	// Create a server object without encrypting or unlocking the wallet.
	testdir := build.TempDir("api", t.Name())
	g, err := gateway.New("localhost:0", false, filepath.Join(testdir, modules.GatewayDir))
	if err != nil {
		t.Fatal(err)
	}
	cs, err := consensus.New(g, false, filepath.Join(testdir, modules.ConsensusDir))
	if err != nil {
		t.Fatal(err)
	}
	tp, err := transactionpool.New(cs, g, filepath.Join(testdir, modules.TransactionPoolDir))
	if err != nil {
		t.Fatal(err)
	}
	w, err := wallet.New(cs, tp, filepath.Join(testdir, modules.WalletDir))
	if err != nil {
		t.Fatal(err)
	}
	srv, err := NewServer("localhost:0", "Sia-Agent", "", cs, nil, g, nil, nil, nil, tp, w)
	if err != nil {
		t.Fatal(err)
	}
	// Assemble the serverTester.
	st := &serverTester{
		cs:      cs,
		gateway: g,
		tpool:   tp,
		wallet:  w,
		server:  srv,
	}
	go func() {
		listenErr := srv.Serve()
		if listenErr != nil {
			panic(listenErr)
		}
	}()
	defer st.server.panicClose()

	// Make a call to /wallet/init and get the seed. Provide no encryption
	// key so that the encryption key is the seed that gets returned.
	var wip WalletInitPOST
	err = st.postAPI("/wallet/init", url.Values{}, &wip)
	if err != nil {
		t.Fatal(err)
	}
	// Use the seed to call /wallet/unlock.
	unlockValues := url.Values{}
	unlockValues.Set("encryptionpassword", wip.PrimarySeed)
	err = st.stdPostAPI("/wallet/unlock", unlockValues)
	if err != nil {
		t.Fatal(err)
	}
	// Check that the wallet actually unlocked.
	if !w.Unlocked() {
		t.Error("wallet is not unlocked")
	}
}

// TestIntegrationWalletInitSeed tries to encrypt and unlock the wallet
// through the api using a supplied seed.
func TestIntegrationWalletInitSeed(t *testing.T) {
	if testing.Short() {
		t.SkipNow()
	}
	// Create a server object without encrypting or unlocking the wallet.
	testdir := build.TempDir("api", "TestIntegrationWalletInitSeed")
	g, err := gateway.New("localhost:0", false, filepath.Join(testdir, modules.GatewayDir))
	if err != nil {
		t.Fatal(err)
	}
	cs, err := consensus.New(g, false, filepath.Join(testdir, modules.ConsensusDir))
	if err != nil {
		t.Fatal(err)
	}
	tp, err := transactionpool.New(cs, g, filepath.Join(testdir, modules.TransactionPoolDir))
	if err != nil {
		t.Fatal(err)
	}
	w, err := wallet.New(cs, tp, filepath.Join(testdir, modules.WalletDir))
	if err != nil {
		t.Fatal(err)
	}
	srv, err := NewServer("localhost:0", "Sia-Agent", "", cs, nil, g, nil, nil, nil, tp, w)
	if err != nil {
		t.Fatal(err)
	}
	// Assemble the serverTester.
	st := &serverTester{
		cs:      cs,
		gateway: g,
		tpool:   tp,
		wallet:  w,
		server:  srv,
	}
	go func() {
		listenErr := srv.Serve()
		if listenErr != nil {
			panic(listenErr)
		}
	}()
<<<<<<< HEAD
	defer st.server.Close()
=======
	defer st.server.panicClose()
>>>>>>> 95854a28

	// Make a call to /wallet/init/seed using an invalid seed
	qs := url.Values{}
	qs.Set("seed", "foo")
	err = st.stdPostAPI("/wallet/init/seed", qs)
	if err == nil {
		t.Fatal("expected error, got nil")
	}

	// Make a call to /wallet/init/seed. Provide no encryption key so that the
	// encryption key is the seed.
	var seed modules.Seed
	fastrand.Read(seed[:])
	seedStr, _ := modules.SeedToString(seed, "english")
	qs.Set("seed", seedStr)
	err = st.stdPostAPI("/wallet/init/seed", qs)
	if err != nil {
		t.Fatal(err)
	}

	// Try to re-init the wallet using a different encryption key
	qs.Set("encryptionpassword", "foo")
	err = st.stdPostAPI("/wallet/init/seed", qs)
	if err == nil {
		t.Fatal("expected error, got nil")
	}

	// Use the seed to call /wallet/unlock.
	unlockValues := url.Values{}
	unlockValues.Set("encryptionpassword", seedStr)
	err = st.stdPostAPI("/wallet/unlock", unlockValues)
	if err != nil {
		t.Fatal(err)
	}
	// Check that the wallet actually unlocked.
	if !w.Unlocked() {
		t.Error("wallet is not unlocked")
	}
}

// TestWalletGETSiacoins probes the GET call to /wallet when the
// siacoin balance is being manipulated.
func TestWalletGETSiacoins(t *testing.T) {
	if testing.Short() {
		t.SkipNow()
	}
	t.Parallel()
	st, err := createServerTester(t.Name())
	if err != nil {
		t.Fatal(err)
	}
	defer st.server.panicClose()

	// Check the initial wallet is encrypted, unlocked, and has the siacoins
	// that got mined.
	var wg WalletGET
	err = st.getAPI("/wallet", &wg)
	if err != nil {
		t.Fatal(err)
	}
	if !wg.Encrypted {
		t.Error("Wallet has been encrypted")
	}
	if !wg.Unlocked {
		t.Error("Wallet has been unlocked")
	}
	if wg.ConfirmedSiacoinBalance.Cmp(types.CalculateCoinbase(1)) != 0 {
		t.Error("reported wallet balance does not reflect the single block that has been mined")
	}
	if wg.UnconfirmedOutgoingSiacoins.Cmp64(0) != 0 {
		t.Error("there should not be unconfirmed outgoing siacoins")
	}
	if wg.UnconfirmedIncomingSiacoins.Cmp64(0) != 0 {
		t.Error("there should not be unconfirmed incoming siacoins")
	}

	// Send coins to a wallet address through the api.
	var wag WalletAddressGET
	err = st.getAPI("/wallet/address", &wag)
	if err != nil {
		t.Fatal(err)
	}
	sendSiacoinsValues := url.Values{}
	sendSiacoinsValues.Set("amount", "1234")
	sendSiacoinsValues.Set("destination", wag.Address.String())
	err = st.stdPostAPI("/wallet/siacoins", sendSiacoinsValues)
	if err != nil {
		t.Fatal(err)
	}

	// Check that the wallet is reporting unconfirmed siacoins.
	err = st.getAPI("/wallet", &wg)
	if err != nil {
		t.Fatal(err)
	}
	if !wg.Encrypted {
		t.Error("Wallet has been encrypted")
	}
	if !wg.Unlocked {
		t.Error("Wallet has been unlocked")
	}
	if wg.ConfirmedSiacoinBalance.Cmp(types.CalculateCoinbase(1)) != 0 {
		t.Error("reported wallet balance does not reflect the single block that has been mined")
	}
	if wg.UnconfirmedOutgoingSiacoins.Cmp64(0) <= 0 {
		t.Error("there should be unconfirmed outgoing siacoins")
	}
	if wg.UnconfirmedIncomingSiacoins.Cmp64(0) <= 0 {
		t.Error("there should be unconfirmed incoming siacoins")
	}
	if wg.UnconfirmedOutgoingSiacoins.Cmp(wg.UnconfirmedIncomingSiacoins) <= 0 {
		t.Error("net movement of siacoins should be outgoing (miner fees)")
	}

	// Mine a block and see that the unconfirmed balances reduce back to
	// nothing.
	_, err = st.miner.AddBlock()
	if err != nil {
		t.Fatal(err)
	}
	err = st.getAPI("/wallet", &wg)
	if err != nil {
		t.Fatal(err)
	}
	if wg.ConfirmedSiacoinBalance.Cmp(types.CalculateCoinbase(1).Add(types.CalculateCoinbase(2))) >= 0 {
		t.Error("reported wallet balance does not reflect mining two blocks and eating a miner fee")
	}
	if wg.UnconfirmedOutgoingSiacoins.Cmp64(0) != 0 {
		t.Error("there should not be unconfirmed outgoing siacoins")
	}
	if wg.UnconfirmedIncomingSiacoins.Cmp64(0) != 0 {
		t.Error("there should not be unconfirmed incoming siacoins")
	}
}

// TestIntegrationWalletSweepSeedPOST probes the POST call to
// /wallet/sweep/seed.
func TestIntegrationWalletSweepSeedPOST(t *testing.T) {
	if testing.Short() {
		t.SkipNow()
	}
	st, err := createServerTester(t.Name())
	if err != nil {
		t.Fatal(err)
	}
<<<<<<< HEAD
	defer st.server.Close()
=======
	defer st.server.panicClose()
>>>>>>> 95854a28

	// send coins to a new wallet, then sweep them back
	key := crypto.GenerateTwofishKey()
	w, err := wallet.New(st.cs, st.tpool, filepath.Join(st.dir, "wallet2"))
	if err != nil {
		t.Fatal(err)
	}
	_, err = w.Encrypt(key)
	if err != nil {
		t.Fatal(err)
	}
	err = w.Unlock(key)
	if err != nil {
		t.Fatal(err)
	}
	addr, _ := w.NextAddress()
	st.wallet.SendSiacoins(types.SiacoinPrecision.Mul64(100), addr.UnlockHash())
	st.miner.AddBlock()

	seed, _, _ := w.PrimarySeed()
	seedStr, _ := modules.SeedToString(seed, "english")

	// Sweep the coins we sent
	var wsp WalletSweepPOST
	qs := url.Values{}
	qs.Set("seed", seedStr)
	err = st.postAPI("/wallet/sweep/seed", qs, &wsp)
	if err != nil {
		t.Fatal(err)
	}
	// Should have swept more than 80 SC
	if wsp.Coins.Cmp(types.SiacoinPrecision.Mul64(80)) <= 0 {
		t.Fatalf("swept fewer coins (%v SC) than expected %v+", wsp.Coins.Div(types.SiacoinPrecision), 80)
	}

	// Add a block so that the sweep transaction is processed
	st.miner.AddBlock()

	// Sweep again; should find no coins. An error will be returned because
	// the found coins cannot cover the transaction fee.
	err = st.postAPI("/wallet/sweep/seed", qs, &wsp)
	if err == nil {
		t.Fatal("expected error, got nil")
	}

	// Call /wallet/sweep/seed with an invalid seed
	qs.Set("seed", "foo")
	err = st.postAPI("/wallet/sweep/seed", qs, &wsp)
	if err == nil {
		t.Fatal("expected error, got nil")
	}
}

// TestIntegrationWalletLoadSeedPOST probes the POST call to
// /wallet/seed.
func TestIntegrationWalletLoadSeedPOST(t *testing.T) {
	if testing.Short() {
		t.SkipNow()
	}

	// Create a wallet.
	key := crypto.TwofishKey(crypto.HashObject("password"))
	st, err := assembleServerTester(key, build.TempDir("api", t.Name()))
	if err != nil {
		t.Fatal(err)
	}
<<<<<<< HEAD
=======
	defer st.panicClose()
>>>>>>> 95854a28
	// Mine blocks until the wallet has confirmed money.
	for i := types.BlockHeight(0); i <= types.MaturityDelay; i++ {
		st.miner.AddBlock()
	}

	// Create a wallet to load coins from.
	key2 := crypto.GenerateTwofishKey()
	w2, err := wallet.New(st.cs, st.tpool, filepath.Join(st.dir, "wallet2"))
	if err != nil {
		t.Fatal(err)
	}
	_, err = w2.Encrypt(key2)
	if err != nil {
		t.Fatal(err)
	}
	err = w2.Unlock(key2)
	if err != nil {
		t.Fatal(err)
	}
	// Mine coins into the second wallet.
	m, err := miner.New(st.cs, st.tpool, w2, filepath.Join(st.dir, "miner2"))
	if err != nil {
		t.Fatal(err)
	}
	for i := types.BlockHeight(0); i <= types.MaturityDelay; i++ {
		m.AddBlock()
	}

	// Record starting balances.
	oldBal, _, _ := st.wallet.ConfirmedBalance()
	w2bal, _, _ := w2.ConfirmedBalance()
	if w2bal.IsZero() {
		t.Fatal("second wallet's balance should not be zero")
	}

	// Load the second wallet's seed into the first wallet
	seed, _, _ := w2.PrimarySeed()
	seedStr, _ := modules.SeedToString(seed, "english")
	qs := url.Values{}
	qs.Set("seed", seedStr)
	qs.Set("encryptionpassword", "password")
	err = st.stdPostAPI("/wallet/seed", qs)
	if err != nil {
		t.Fatal(err)
	}
	// First wallet should now have balance of both wallets
	bal, _, _ := st.wallet.ConfirmedBalance()
	if exp := oldBal.Add(w2bal); !bal.Equals(exp) {
		t.Fatalf("wallet did not load seed correctly: expected %v coins, got %v", exp, bal)
	}
}

<<<<<<< HEAD
// TestWalletTransactionGETid queries the /wallet/transaction/$(id)
=======
// TestWalletTransactionGETid queries the /wallet/transaction/:id
>>>>>>> 95854a28
// api call.
func TestWalletTransactionGETid(t *testing.T) {
	if testing.Short() {
		t.SkipNow()
	}
	t.Parallel()
	st, err := createServerTester(t.Name())
	if err != nil {
		t.Fatal(err)
	}
	defer st.server.panicClose()

	// Mining blocks should have created transactions for the wallet containing
	// miner payouts. Get the list of transactions.
	var wtg WalletTransactionsGET
	err = st.getAPI("/wallet/transactions?startheight=0&endheight=10", &wtg)
	if err != nil {
		t.Fatal(err)
	}
	if len(wtg.ConfirmedTransactions) == 0 {
		t.Error("expecting a few wallet transactions, corresponding to miner payouts.")
	}
	if len(wtg.UnconfirmedTransactions) != 0 {
		t.Error("expecting 0 unconfirmed transactions")
	}
	// A call to /wallet/transactions without startheight and endheight parameters
	// should return a descriptive error message.
	err = st.getAPI("/wallet/transactions", &wtg)
	if err == nil || err.Error() != "startheight and endheight must be provided to a /wallet/transactions call." {
		t.Error("expecting /wallet/transactions call with empty parameters to error")
	}

	// Query the details of the first transaction using
	// /wallet/transaction/:id
	var wtgid WalletTransactionGETid
	wtgidQuery := fmt.Sprintf("/wallet/transaction/%s", wtg.ConfirmedTransactions[0].TransactionID)
	err = st.getAPI(wtgidQuery, &wtgid)
	if err != nil {
		t.Fatal(err)
	}
	if len(wtgid.Transaction.Inputs) != 0 {
		t.Error("miner payout should appear as an output, not an input")
	}
	if len(wtgid.Transaction.Outputs) != 1 {
		t.Fatal("a single miner payout output should have been created")
	}
	if wtgid.Transaction.Outputs[0].FundType != types.SpecifierMinerPayout {
		t.Error("fund type should be a miner payout")
	}
	if wtgid.Transaction.Outputs[0].Value.IsZero() {
		t.Error("output should have a nonzero value")
	}

	// Query the details of a transaction where siacoins were sent.
	//
	// NOTE: We call the SendSiacoins method directly to get convenient access
	// to the txid.
	sentValue := types.SiacoinPrecision.Mul64(3)
	txns, err := st.wallet.SendSiacoins(sentValue, types.UnlockHash{})
	if err != nil {
		t.Fatal(err)
	}
	st.miner.AddBlock()

	var wtgid2 WalletTransactionGETid
	err = st.getAPI(fmt.Sprintf("/wallet/transaction/%s", txns[1].ID()), &wtgid2)
	if err != nil {
		t.Fatal(err)
	}
	txn := wtgid2.Transaction
	if txn.TransactionID != txns[1].ID() {
		t.Error("wrong transaction was fetched")
	} else if len(txn.Inputs) != 1 || len(txn.Outputs) != 2 {
		t.Error("expected 1 input and 2 outputs, got", len(txn.Inputs), len(txn.Outputs))
	} else if !txn.Outputs[0].Value.Equals(sentValue) {
		t.Errorf("expected first output to equal %v, got %v", sentValue, txn.Outputs[0].Value)
	} else if exp := txn.Inputs[0].Value.Sub(sentValue); !txn.Outputs[1].Value.Equals(exp) {
		t.Errorf("expected first output to equal %v, got %v", exp, txn.Outputs[1].Value)
	}

	// Create a second wallet and send money to that wallet.
	st2, err := blankServerTester(t.Name() + "w2")
	if err != nil {
		t.Fatal(err)
	}
	err = fullyConnectNodes([]*serverTester{st, st2})
	if err != nil {
		t.Fatal(err)
	}

	// Send a transaction from the one wallet to the other.
	var wag WalletAddressGET
	err = st2.getAPI("/wallet/address", &wag)
	if err != nil {
		t.Fatal(err)
	}
	sendSiacoinsValues := url.Values{}
	sendSiacoinsValues.Set("amount", sentValue.String())
	sendSiacoinsValues.Set("destination", wag.Address.String())
	err = st.stdPostAPI("/wallet/siacoins", sendSiacoinsValues)
	if err != nil {
		t.Fatal(err)
	}

	// Check the unconfirmed transactions in the sending wallet to see the id of
	// the output being spent.
	err = st.getAPI("/wallet/transactions?startheight=0&endheight=10000", &wtg)
	if err != nil {
		t.Fatal(err)
	}
	if len(wtg.UnconfirmedTransactions) != 2 {
		t.Fatal("expecting two unconfirmed transactions in sender wallet")
	}
	// Get the id of the non-change output sent to the receiving wallet.
	expectedOutputID := wtg.UnconfirmedTransactions[1].Outputs[0].ID

	// Check the unconfirmed transactions struct to make sure all fields are
	// filled out correctly in the receiving wallet.
	err = st2.getAPI("/wallet/transactions?startheight=0&endheight=10000", &wtg)
	if err != nil {
		t.Fatal(err)
	}
	// There should be at least one unconfirmed transaction:
	err = retry(50, time.Millisecond*100, func() error {
		if len(wtg.UnconfirmedTransactions) < 1 {
			return errors.New("unconfirmed transaction not found")
		}
		return nil
	})
	// The unconfirmed transaction should have inputs and outputs, and both of
	// those should have value.
	for _, txn := range wtg.UnconfirmedTransactions {
		if len(txn.Inputs) < 1 {
			t.Fatal("transaction should have an input")
		}
		if len(txn.Outputs) < 1 {
			t.Fatal("transaciton should have outputs")
		}
		for _, input := range txn.Inputs {
			if input.Value.IsZero() {
				t.Error("input should not have zero value")
			}
		}
		for _, output := range txn.Outputs {
			if output.Value.IsZero() {
				t.Error("output should not have zero value")
			}
		}
		if txn.Outputs[0].ID != expectedOutputID {
			t.Error("transactions should have matching output ids for the same transaction")
		}
	}

	// Restart st2.
	err = st2.server.Close()
	if err != nil {
		t.Fatal(err)
	}
	st2, err = assembleServerTester(st2.walletKey, st2.dir)
	if err != nil {
		t.Fatal(err)
	}
	err = st2.getAPI("/wallet/transactions?startheight=0&endheight=10000", &wtg)
	if err != nil {
		t.Fatal(err)
	}

	// Reconnect st2 and st.
	err = fullyConnectNodes([]*serverTester{st, st2})
	if err != nil {
		t.Fatal(err)
	}

	// Mine a block on st to get the transactions into the blockchain.
	_, err = st.miner.AddBlock()
	if err != nil {
		t.Fatal(err)
	}
	_, err = synchronizationCheck([]*serverTester{st, st2})
	if err != nil {
		t.Fatal(err)
	}
	err = st2.getAPI("/wallet/transactions?startheight=0&endheight=10000", &wtg)
	if err != nil {
		t.Fatal(err)
	}
	// There should be at least one confirmed transaction:
	if len(wtg.ConfirmedTransactions) < 1 {
		t.Fatal("confirmed transaction not found")
	}
	for _, txn := range wtg.ConfirmedTransactions {
		if len(txn.Inputs) < 1 {
			t.Fatal("transaction should have an input")
		}
		if len(txn.Outputs) < 1 {
			t.Fatal("transaciton should have outputs")
		}
		for _, input := range txn.Inputs {
			if input.Value.IsZero() {
				t.Error("input should not have zero value")
			}
		}
		for _, output := range txn.Outputs {
			if output.Value.IsZero() {
				t.Error("output should not have zero value")
			}
		}
	}

	// Reset the wallet and see that the confirmed transactions are still there.
	err = st2.server.Close()
	if err != nil {
		t.Fatal(err)
	}
	st2, err = assembleServerTester(st2.walletKey, st2.dir)
	if err != nil {
		t.Fatal(err)
	}
	defer st2.server.Close()
	err = st2.getAPI("/wallet/transactions?startheight=0&endheight=10000", &wtg)
	if err != nil {
		t.Fatal(err)
	}
	// There should be at least one confirmed transaction:
	if len(wtg.ConfirmedTransactions) < 1 {
		t.Fatal("unconfirmed transaction not found")
	}
	// Check whether the confirmed transactions remain.
	for _, txn := range wtg.ConfirmedTransactions {
		if len(txn.Inputs) < 1 {
			t.Fatal("transaction should have an input")
		}
		if len(txn.Outputs) < 1 {
			t.Fatal("transaciton should have outputs")
		}
		for _, input := range txn.Inputs {
			if input.Value.IsZero() {
				t.Error("input should not have zero value")
			}
		}
		for _, output := range txn.Outputs {
			if output.Value.IsZero() {
				t.Error("output should not have zero value")
			}
		}
	}
}

// Tests that the /wallet/backup call checks for relative paths.
func TestWalletRelativePathErrorBackup(t *testing.T) {
	if testing.Short() {
		t.SkipNow()
	}
	t.Parallel()
	st, err := createServerTester(t.Name())
	if err != nil {
		t.Fatal(err)
	}
	defer st.server.panicClose()

	// Announce the host.
	if err := st.announceHost(); err != nil {
		t.Fatal(err)
	}

	// Create tmp directory for uploads/downloads.
	walletTestDir := build.TempDir("wallet_relative_path_backup")
	err = os.MkdirAll(walletTestDir, 0700)
	if err != nil {
		t.Fatal(err)
	}

	// Wallet backup should error if its destination is a relative path
	backupAbsoluteError := "error when calling /wallet/backup: destination must be an absolute path"
	// This should error.
	err = st.stdGetAPI("/wallet/backup?destination=test_wallet.backup")
	if err == nil || err.Error() != backupAbsoluteError {
		t.Fatal(err)
	}
	// This as well.
	err = st.stdGetAPI("/wallet/backup?destination=../test_wallet.backup")
	if err == nil || err.Error() != backupAbsoluteError {
		t.Fatal(err)
	}
	// This should succeed.
	err = st.stdGetAPI("/wallet/backup?destination=" + filepath.Join(walletTestDir, "test_wallet.backup"))
	if err != nil {
		t.Fatal(err)
	}
	// Make sure the backup was actually created.
	_, errStat := os.Stat(filepath.Join(walletTestDir, "test_wallet.backup"))
	if errStat != nil {
		t.Error(errStat)
	}
}

// Tests that the /wallet/033x call checks for relative paths.
func TestWalletRelativePathError033x(t *testing.T) {
	if testing.Short() {
		t.SkipNow()
	}
	t.Parallel()
	st, err := createServerTester(t.Name())
	if err != nil {
		t.Fatal(err)
	}
	defer st.server.panicClose()

	// Announce the host.
	if err := st.announceHost(); err != nil {
		t.Fatal(err)
	}

	// Create tmp directory for uploads/downloads.
	walletTestDir := build.TempDir("wallet_relative_path_033x")
	err = os.MkdirAll(walletTestDir, 0700)
	if err != nil {
		t.Fatal(err)
	}

	// Wallet loading from 033x should error if its source is a relative path
	load033xAbsoluteError := "error when calling /wallet/033x: source must be an absolute path"

	// This should fail.
	load033xValues := url.Values{}
	load033xValues.Set("source", "test.dat")
	err = st.stdPostAPI("/wallet/033x", load033xValues)
	if err == nil || err.Error() != load033xAbsoluteError {
		t.Fatal(err)
	}

	// As should this.
	load033xValues = url.Values{}
	load033xValues.Set("source", "../test.dat")
	err = st.stdPostAPI("/wallet/033x", load033xValues)
	if err == nil || err.Error() != load033xAbsoluteError {
		t.Fatal(err)
	}

	// This should succeed (though the wallet method will still return an error)
	load033xValues = url.Values{}
	if err = createRandFile(filepath.Join(walletTestDir, "test.dat"), 0); err != nil {
		t.Fatal(err)
	}
	load033xValues.Set("source", filepath.Join(walletTestDir, "test.dat"))
	err = st.stdPostAPI("/wallet/033x", load033xValues)
	if err == nil || err.Error() == load033xAbsoluteError {
		t.Fatal(err)
	}
}

// Tests that the /wallet/siagkey call checks for relative paths.
func TestWalletRelativePathErrorSiag(t *testing.T) {
	if testing.Short() {
		t.SkipNow()
	}
	t.Parallel()
	st, err := createServerTester(t.Name())
	if err != nil {
		t.Fatal(err)
	}
	defer st.server.panicClose()

	// Announce the host.
	if err := st.announceHost(); err != nil {
		t.Fatal(err)
	}

	// Create tmp directory for uploads/downloads.
	walletTestDir := build.TempDir("wallet_relative_path_sig")
	err = os.MkdirAll(walletTestDir, 0700)
	if err != nil {
		t.Fatal(err)
	}

	// Wallet loading from siag should error if its source is a relative path
	loadSiagAbsoluteError := "error when calling /wallet/siagkey: keyfiles contains a non-absolute path"

	// This should fail.
	loadSiagValues := url.Values{}
	loadSiagValues.Set("keyfiles", "test.dat")
	err = st.stdPostAPI("/wallet/siagkey", loadSiagValues)
	if err == nil || err.Error() != loadSiagAbsoluteError {
		t.Fatal(err)
	}

	// As should this.
	loadSiagValues = url.Values{}
	loadSiagValues.Set("keyfiles", "../test.dat")
	err = st.stdPostAPI("/wallet/siagkey", loadSiagValues)
	if err == nil || err.Error() != loadSiagAbsoluteError {
		t.Fatal(err)
	}

	// This should fail.
	loadSiagValues = url.Values{}
	loadSiagValues.Set("keyfiles", "/test.dat,test.dat,../test.dat")
	err = st.stdPostAPI("/wallet/siagkey", loadSiagValues)
	if err == nil || err.Error() != loadSiagAbsoluteError {
		t.Fatal(err)
	}

	// As should this.
	loadSiagValues = url.Values{}
	loadSiagValues.Set("keyfiles", "../test.dat,/test.dat")
	err = st.stdPostAPI("/wallet/siagkey", loadSiagValues)
	if err == nil || err.Error() != loadSiagAbsoluteError {
		t.Fatal(err)
	}

	// This should succeed.
	loadSiagValues = url.Values{}
	if err = createRandFile(filepath.Join(walletTestDir, "test.dat"), 0); err != nil {
		t.Fatal(err)
	}
	loadSiagValues.Set("keyfiles", filepath.Join(walletTestDir, "test.dat"))
	err = st.stdPostAPI("/wallet/siagkey", loadSiagValues)
	if err == nil || err.Error() == loadSiagAbsoluteError {
		t.Fatal(err)
	}

	// As should this.
	loadSiagValues = url.Values{}
	if err = createRandFile(filepath.Join(walletTestDir, "test1.dat"), 0); err != nil {
		t.Fatal(err)
	}
	loadSiagValues.Set("keyfiles", filepath.Join(walletTestDir, "test.dat")+","+filepath.Join(walletTestDir, "test1.dat"))
	err = st.stdPostAPI("/wallet/siagkey", loadSiagValues)
	if err == nil || err.Error() == loadSiagAbsoluteError {
		t.Fatal(err)
	}
}

func TestWalletReset(t *testing.T) {
	if testing.Short() {
		t.SkipNow()
	}
	t.Parallel()

	testdir := build.TempDir("api", t.Name())

	walletPassword := "testpass"
	key := crypto.TwofishKey(crypto.HashObject(walletPassword))

	st, err := assembleServerTester(key, testdir)
	if err != nil {
		t.Fatal(err)
	}

	// lock the wallet
	err = st.stdPostAPI("/wallet/lock", nil)
	if err != nil {
		t.Fatal(err)
	}

	// reencrypt the wallet
	newPassword := "testpass2"
	newKey := crypto.TwofishKey(crypto.HashObject(newPassword))

	initValues := url.Values{}
	initValues.Set("force", "true")
	initValues.Set("encryptionpassword", newPassword)
	err = st.stdPostAPI("/wallet/init", initValues)
	if err != nil {
<<<<<<< HEAD
		t.Fatal(err)
	}

	// Use the password to call /wallet/unlock.
	unlockValues := url.Values{}
	unlockValues.Set("encryptionpassword", newPassword)
	err = st.stdPostAPI("/wallet/unlock", unlockValues)
	if err != nil {
		t.Fatal(err)
	}
	// Check that the wallet actually unlocked.
	if !st.wallet.Unlocked() {
		t.Error("wallet is not unlocked")
	}

	// reload the server and verify unlocking still works
	err = st.server.Close()
	if err != nil {
		t.Fatal(err)
	}

	st2, err := assembleServerTester(newKey, st.dir)
	if err != nil {
		t.Fatal(err)
	}
	defer st2.server.Close()

	// lock the wallet
	err = st2.stdPostAPI("/wallet/lock", nil)
	if err != nil {
		t.Fatal(err)
	}

	// Use the password to call /wallet/unlock.
	err = st2.stdPostAPI("/wallet/unlock", unlockValues)
	if err != nil {
		t.Fatal(err)
	}
	// Check that the wallet actually unlocked.
	if !st2.wallet.Unlocked() {
		t.Error("wallet is not unlocked")
	}
}

func TestWalletSiafunds(t *testing.T) {
	if testing.Short() {
		t.SkipNow()
	}
	t.Parallel()

	walletPassword := "testpass"
	key := crypto.TwofishKey(crypto.HashObject(walletPassword))
	testdir := build.TempDir("api", t.Name())
	st, err := assembleServerTester(key, testdir)
	if err != nil {
		t.Fatal(err)
	}
	defer st.server.Close()

	// mine some money
	for i := types.BlockHeight(0); i <= types.MaturityDelay; i++ {
		_, err := st.miner.AddBlock()
		if err != nil {
			t.Fatal(err)
		}
	}

	// record transactions
	var wtg WalletTransactionsGET
	err = st.getAPI("/wallet/transactions?startheight=0&endheight=100", &wtg)
	if err != nil {
		t.Fatal(err)
	}
	numTxns := len(wtg.ConfirmedTransactions)

	// load siafunds into the wallet
	siagPath, _ := filepath.Abs("../types/siag0of1of1.siakey")
	loadSiagValues := url.Values{}
	loadSiagValues.Set("keyfiles", siagPath)
	loadSiagValues.Set("encryptionpassword", walletPassword)
	err = st.stdPostAPI("/wallet/siagkey", loadSiagValues)
	if err != nil {
		t.Fatal(err)
	}

=======
		t.Fatal(err)
	}

	// Use the password to call /wallet/unlock.
	unlockValues := url.Values{}
	unlockValues.Set("encryptionpassword", newPassword)
	err = st.stdPostAPI("/wallet/unlock", unlockValues)
	if err != nil {
		t.Fatal(err)
	}
	// Check that the wallet actually unlocked.
	if !st.wallet.Unlocked() {
		t.Error("wallet is not unlocked")
	}

	// reload the server and verify unlocking still works
	err = st.server.Close()
	if err != nil {
		t.Fatal(err)
	}

	st2, err := assembleServerTester(newKey, st.dir)
	if err != nil {
		t.Fatal(err)
	}
	defer st2.server.panicClose()

	// lock the wallet
	err = st2.stdPostAPI("/wallet/lock", nil)
	if err != nil {
		t.Fatal(err)
	}

	// Use the password to call /wallet/unlock.
	err = st2.stdPostAPI("/wallet/unlock", unlockValues)
	if err != nil {
		t.Fatal(err)
	}
	// Check that the wallet actually unlocked.
	if !st2.wallet.Unlocked() {
		t.Error("wallet is not unlocked")
	}
}

func TestWalletSiafunds(t *testing.T) {
	if testing.Short() {
		t.SkipNow()
	}
	t.Parallel()

	walletPassword := "testpass"
	key := crypto.TwofishKey(crypto.HashObject(walletPassword))
	testdir := build.TempDir("api", t.Name())
	st, err := assembleServerTester(key, testdir)
	if err != nil {
		t.Fatal(err)
	}
	defer st.server.panicClose()

	// mine some money
	for i := types.BlockHeight(0); i <= types.MaturityDelay; i++ {
		_, err := st.miner.AddBlock()
		if err != nil {
			t.Fatal(err)
		}
	}

	// record transactions
	var wtg WalletTransactionsGET
	err = st.getAPI("/wallet/transactions?startheight=0&endheight=100", &wtg)
	if err != nil {
		t.Fatal(err)
	}
	numTxns := len(wtg.ConfirmedTransactions)

	// load siafunds into the wallet
	siagPath, _ := filepath.Abs("../types/siag0of1of1.siakey")
	loadSiagValues := url.Values{}
	loadSiagValues.Set("keyfiles", siagPath)
	loadSiagValues.Set("encryptionpassword", walletPassword)
	err = st.stdPostAPI("/wallet/siagkey", loadSiagValues)
	if err != nil {
		t.Fatal(err)
	}

>>>>>>> 95854a28
	err = st.getAPI("/wallet/transactions?startheight=0&endheight=100", &wtg)
	if err != nil {
		t.Fatal(err)
	}
	if len(wtg.ConfirmedTransactions) != numTxns+1 {
		t.Errorf("expected %v transactions, got %v", numTxns+1, len(wtg.ConfirmedTransactions))
	}

	// check balance
	var wg WalletGET
	err = st.getAPI("/wallet", &wg)
	if err != nil {
		t.Fatal(err)
	}
	if wg.SiafundBalance.Cmp64(2000) != 0 {
		t.Fatalf("bad siafund balance: expected %v, got %v", 2000, wg.SiafundBalance)
	}

	// spend the siafunds into the wallet seed
	var wag WalletAddressGET
	err = st.getAPI("/wallet/address", &wag)
	if err != nil {
		t.Fatal(err)
	}
	sendSiafundsValues := url.Values{}
	sendSiafundsValues.Set("amount", "2000")
	sendSiafundsValues.Set("destination", wag.Address.String())
	err = st.stdPostAPI("/wallet/siafunds", sendSiafundsValues)
	if err != nil {
		t.Fatal(err)
	}

	// Announce the host and form an allowance with it. This will result in a
	// siafund claim.
	err = st.announceHost()
	if err != nil {
		t.Fatal(err)
	}
	err = st.setHostStorage()
	if err != nil {
		t.Fatal(err)
	}
	err = st.acceptContracts()
	if err != nil {
		t.Fatal(err)
	}
	// mine a block so that the announcement makes it into the blockchain
	_, err = st.miner.AddBlock()
	if err != nil {
		t.Fatal(err)
	}

	// form allowance
	allowanceValues := url.Values{}
	testFunds := "10000000000000000000000000000" // 10k SC
	testPeriod := "20"
	allowanceValues.Set("funds", testFunds)
	allowanceValues.Set("period", testPeriod)
	err = st.stdPostAPI("/renter", allowanceValues)
	if err != nil {
		t.Fatal(err)
	}

<<<<<<< HEAD
=======
	// Block until allowance has finished forming.
	err = build.Retry(50, time.Millisecond*250, func() error {
		var rc RenterContracts
		err = st.getAPI("/renter/contracts", &rc)
		if err != nil {
			return errors.New("couldn't get renter stats")
		}
		if len(rc.Contracts) != 1 {
			return errors.New("no contracts")
		}
		return nil
	})
	if err != nil {
		t.Fatal("allowance setting failed")
	}

>>>>>>> 95854a28
	// mine a block so that the file contract makes it into the blockchain
	_, err = st.miner.AddBlock()
	if err != nil {
		t.Fatal(err)
	}
	// wallet should now have a claim balance
	err = st.getAPI("/wallet", &wg)
	if err != nil {
		t.Fatal(err)
	}
	if wg.SiacoinClaimBalance.IsZero() {
		t.Fatal("expected non-zero claim balance")
	}
<<<<<<< HEAD
=======
}

// TestWalletVerifyAddress tests that the /wallet/verify/address/:addr endpoint
// validates wallet addresses correctly.
func TestWalletVerifyAddress(t *testing.T) {
	if testing.Short() {
		t.SkipNow()
	}
	t.Parallel()

	st, err := createServerTester(t.Name())
	if err != nil {
		t.Fatal(err)
	}
	defer st.server.panicClose()

	var res WalletVerifyAddressGET
	fakeaddr := "thisisaninvalidwalletaddress"
	if err = st.getAPI("/wallet/verify/address/"+fakeaddr, &res); err != nil {
		t.Fatal(err)
	}
	if res.Valid == true {
		t.Fatal("expected /wallet/verify to fail an invalid address")
	}

	var wag WalletAddressGET
	err = st.getAPI("/wallet/address", &wag)
	if err != nil {
		t.Fatal(err)
	}
	if err = st.getAPI("/wallet/verify/address/"+wag.Address.String(), &res); err != nil {
		t.Fatal(err)
	}
	if res.Valid == false {
		t.Fatal("expected /wallet/verify to pass a valid address")
	}
}

// TestWalletChangePassword verifies that the /wallet/changepassword endpoint
// works correctly and changes a wallet password.
func TestWalletChangePassword(t *testing.T) {
	if testing.Short() {
		t.SkipNow()
	}
	t.Parallel()

	testdir := build.TempDir("api", t.Name())

	originalPassword := "testpass"
	newPassword := "newpass"
	originalKey := crypto.TwofishKey(crypto.HashObject(originalPassword))
	newKey := crypto.TwofishKey(crypto.HashObject(newPassword))

	st, err := assembleServerTester(originalKey, testdir)
	if err != nil {
		t.Fatal(err)
	}

	// lock the wallet
	err = st.stdPostAPI("/wallet/lock", nil)
	if err != nil {
		t.Fatal(err)
	}

	// Use the password to call /wallet/unlock.
	unlockValues := url.Values{}
	unlockValues.Set("encryptionpassword", originalPassword)
	err = st.stdPostAPI("/wallet/unlock", unlockValues)
	if err != nil {
		t.Fatal(err)
	}
	// Check that the wallet actually unlocked.
	if !st.wallet.Unlocked() {
		t.Error("wallet is not unlocked")
	}

	// change the wallet key
	changeKeyValues := url.Values{}
	changeKeyValues.Set("encryptionpassword", originalPassword)
	changeKeyValues.Set("newpassword", newPassword)
	err = st.stdPostAPI("/wallet/changepassword", changeKeyValues)
	if err != nil {
		t.Fatal(err)
	}
	// wallet should still be unlocked
	if !st.wallet.Unlocked() {
		t.Fatal("changepassword locked the wallet")
	}

	// lock the wallet and verify unlocking works with the new password
	err = st.stdPostAPI("/wallet/lock", nil)
	if err != nil {
		t.Fatal(err)
	}
	unlockValues.Set("encryptionpassword", newPassword)
	err = st.stdPostAPI("/wallet/unlock", unlockValues)
	if err != nil {
		t.Fatal(err)
	}
	// Check that the wallet actually unlocked.
	if !st.wallet.Unlocked() {
		t.Error("wallet is not unlocked")
	}

	// reload the server and verify unlocking still works
	err = st.server.Close()
	if err != nil {
		t.Fatal(err)
	}

	st2, err := assembleServerTester(newKey, st.dir)
	if err != nil {
		t.Fatal(err)
	}
	defer st2.server.panicClose()

	// lock the wallet
	err = st2.stdPostAPI("/wallet/lock", nil)
	if err != nil {
		t.Fatal(err)
	}

	// Use the password to call /wallet/unlock.
	err = st2.stdPostAPI("/wallet/unlock", unlockValues)
	if err != nil {
		t.Fatal(err)
	}
	// Check that the wallet actually unlocked.
	if !st2.wallet.Unlocked() {
		t.Error("wallet is not unlocked")
	}
}

// TestWalletSiacoins tests the /wallet/siacoins endpoint, including sending
// to multiple addresses.
func TestWalletSiacoins(t *testing.T) {
	if testing.Short() || !build.VLONG {
		t.SkipNow()
	}
	t.Parallel()

	st, err := createServerTester(t.Name())
	if err != nil {
		t.Fatal(err)
	}
	defer st.server.panicClose()
	st2, err := blankServerTester(t.Name() + "-wallet2")
	if err != nil {
		t.Fatal(err)
	}
	defer st2.server.Close()
	st3, err := blankServerTester(t.Name() + "-wallet3")
	if err != nil {
		t.Fatal(err)
	}
	defer st3.server.Close()
	st4, err := blankServerTester(t.Name() + "-wallet4")
	if err != nil {
		t.Fatal(err)
	}
	defer st4.server.Close()
	st5, err := blankServerTester(t.Name() + "-wallet5")
	if err != nil {
		t.Fatal(err)
	}
	defer st5.server.Close()
	st6, err := blankServerTester(t.Name() + "-wallet6")
	if err != nil {
		t.Fatal(err)
	}
	defer st6.server.Close()

	// Mine two more blocks with 'st' to get extra outputs to spend.
	for i := 0; i < 2; i++ {
		_, err := st.miner.AddBlock()
		if err != nil {
			t.Fatal(err)
		}
	}

	// Connect all the wallets together.
	wallets := []*serverTester{st, st2, st3, st4, st5, st6}
	err = fullyConnectNodes(wallets)
	if err != nil {
		t.Fatal(err)
	}

	// Send 10KS in a single-send to st2.
	sendAmount := types.SiacoinPrecision.Mul64(10000)
	var wag WalletAddressGET
	err = st2.getAPI("/wallet/address", &wag)
	if err != nil {
		t.Fatal(err)
	}
	sendSiacoinsValues := url.Values{}
	outputsJSON, _ := json.Marshal([]types.SiacoinOutput{{
		UnlockHash: wag.Address,
		Value:      sendAmount,
	}})
	sendSiacoinsValues.Set("outputs", string(outputsJSON))
	if err = st.stdPostAPI("/wallet/siacoins", sendSiacoinsValues); err != nil {
		t.Fatal(err)
	}

	// Send 10KS to 3, 4, 5 in a single send.
	var outputs []types.SiacoinOutput
	for _, w := range wallets[2:5] {
		var wag WalletAddressGET
		err = w.getAPI("/wallet/address", &wag)
		if err != nil {
			t.Fatal(err)
		}
		outputs = append(outputs, types.SiacoinOutput{
			UnlockHash: wag.Address,
			Value:      sendAmount,
		})
	}
	outputsJSON, _ = json.Marshal(outputs)
	sendSiacoinsValues = url.Values{}
	sendSiacoinsValues.Set("outputs", string(outputsJSON))
	if err = st.stdPostAPI("/wallet/siacoins", sendSiacoinsValues); err != nil {
		t.Fatal(err)
	}

	// Send 10KS to 6 through a joined 250 sends.
	outputs = nil
	smallSend := sendAmount.Div64(250)
	for i := 0; i < 250; i++ {
		var wag WalletAddressGET
		err = st6.getAPI("/wallet/address", &wag)
		if err != nil {
			t.Fatal(err)
		}
		outputs = append(outputs, types.SiacoinOutput{
			UnlockHash: wag.Address,
			Value:      smallSend,
		})
	}
	outputsJSON, _ = json.Marshal(outputs)
	sendSiacoinsValues = url.Values{}
	sendSiacoinsValues.Set("outputs", string(outputsJSON))
	if err = st.stdPostAPI("/wallet/siacoins", sendSiacoinsValues); err != nil {
		t.Fatal(err)
	}

	// Mine a block to confirm the send.
	_, err = st.miner.AddBlock()
	if err != nil {
		t.Fatal(err)
	}
	// Wait for the block to propagate.
	_, err = synchronizationCheck(wallets)
	if err != nil {
		t.Fatal(err)
	}

	// Check that the wallets all have 10KS.
	for i, w := range wallets[1:] {
		var wg WalletGET
		err = w.getAPI("/wallet", &wg)
		if err != nil {
			t.Fatal(err)
		}
		if !wg.ConfirmedSiacoinBalance.Equals(sendAmount) {
			t.Errorf("wallet %d should have %v coins, has %v", i+2, sendAmount, wg.ConfirmedSiacoinBalance)
		}
	}
>>>>>>> 95854a28
}<|MERGE_RESOLUTION|>--- conflicted
+++ resolved
@@ -133,11 +133,7 @@
 	if err != nil {
 		t.Fatal(err)
 	}
-<<<<<<< HEAD
-	defer st2.server.Close()
-=======
 	defer st2.server.panicClose()
->>>>>>> 95854a28
 
 	// lock the wallet
 	err = st2.stdPostAPI("/wallet/lock", nil)
@@ -264,11 +260,7 @@
 			panic(listenErr)
 		}
 	}()
-<<<<<<< HEAD
-	defer st.server.Close()
-=======
 	defer st.server.panicClose()
->>>>>>> 95854a28
 
 	// Make a call to /wallet/init/seed using an invalid seed
 	qs := url.Values{}
@@ -414,11 +406,7 @@
 	if err != nil {
 		t.Fatal(err)
 	}
-<<<<<<< HEAD
-	defer st.server.Close()
-=======
 	defer st.server.panicClose()
->>>>>>> 95854a28
 
 	// send coins to a new wallet, then sweep them back
 	key := crypto.GenerateTwofishKey()
@@ -485,10 +473,7 @@
 	if err != nil {
 		t.Fatal(err)
 	}
-<<<<<<< HEAD
-=======
 	defer st.panicClose()
->>>>>>> 95854a28
 	// Mine blocks until the wallet has confirmed money.
 	for i := types.BlockHeight(0); i <= types.MaturityDelay; i++ {
 		st.miner.AddBlock()
@@ -541,11 +526,7 @@
 	}
 }
 
-<<<<<<< HEAD
-// TestWalletTransactionGETid queries the /wallet/transaction/$(id)
-=======
 // TestWalletTransactionGETid queries the /wallet/transaction/:id
->>>>>>> 95854a28
 // api call.
 func TestWalletTransactionGETid(t *testing.T) {
 	if testing.Short() {
@@ -1010,7 +991,6 @@
 	initValues.Set("encryptionpassword", newPassword)
 	err = st.stdPostAPI("/wallet/init", initValues)
 	if err != nil {
-<<<<<<< HEAD
 		t.Fatal(err)
 	}
 
@@ -1036,7 +1016,7 @@
 	if err != nil {
 		t.Fatal(err)
 	}
-	defer st2.server.Close()
+	defer st2.server.panicClose()
 
 	// lock the wallet
 	err = st2.stdPostAPI("/wallet/lock", nil)
@@ -1068,7 +1048,7 @@
 	if err != nil {
 		t.Fatal(err)
 	}
-	defer st.server.Close()
+	defer st.server.panicClose()
 
 	// mine some money
 	for i := types.BlockHeight(0); i <= types.MaturityDelay; i++ {
@@ -1096,93 +1076,6 @@
 		t.Fatal(err)
 	}
 
-=======
-		t.Fatal(err)
-	}
-
-	// Use the password to call /wallet/unlock.
-	unlockValues := url.Values{}
-	unlockValues.Set("encryptionpassword", newPassword)
-	err = st.stdPostAPI("/wallet/unlock", unlockValues)
-	if err != nil {
-		t.Fatal(err)
-	}
-	// Check that the wallet actually unlocked.
-	if !st.wallet.Unlocked() {
-		t.Error("wallet is not unlocked")
-	}
-
-	// reload the server and verify unlocking still works
-	err = st.server.Close()
-	if err != nil {
-		t.Fatal(err)
-	}
-
-	st2, err := assembleServerTester(newKey, st.dir)
-	if err != nil {
-		t.Fatal(err)
-	}
-	defer st2.server.panicClose()
-
-	// lock the wallet
-	err = st2.stdPostAPI("/wallet/lock", nil)
-	if err != nil {
-		t.Fatal(err)
-	}
-
-	// Use the password to call /wallet/unlock.
-	err = st2.stdPostAPI("/wallet/unlock", unlockValues)
-	if err != nil {
-		t.Fatal(err)
-	}
-	// Check that the wallet actually unlocked.
-	if !st2.wallet.Unlocked() {
-		t.Error("wallet is not unlocked")
-	}
-}
-
-func TestWalletSiafunds(t *testing.T) {
-	if testing.Short() {
-		t.SkipNow()
-	}
-	t.Parallel()
-
-	walletPassword := "testpass"
-	key := crypto.TwofishKey(crypto.HashObject(walletPassword))
-	testdir := build.TempDir("api", t.Name())
-	st, err := assembleServerTester(key, testdir)
-	if err != nil {
-		t.Fatal(err)
-	}
-	defer st.server.panicClose()
-
-	// mine some money
-	for i := types.BlockHeight(0); i <= types.MaturityDelay; i++ {
-		_, err := st.miner.AddBlock()
-		if err != nil {
-			t.Fatal(err)
-		}
-	}
-
-	// record transactions
-	var wtg WalletTransactionsGET
-	err = st.getAPI("/wallet/transactions?startheight=0&endheight=100", &wtg)
-	if err != nil {
-		t.Fatal(err)
-	}
-	numTxns := len(wtg.ConfirmedTransactions)
-
-	// load siafunds into the wallet
-	siagPath, _ := filepath.Abs("../types/siag0of1of1.siakey")
-	loadSiagValues := url.Values{}
-	loadSiagValues.Set("keyfiles", siagPath)
-	loadSiagValues.Set("encryptionpassword", walletPassword)
-	err = st.stdPostAPI("/wallet/siagkey", loadSiagValues)
-	if err != nil {
-		t.Fatal(err)
-	}
-
->>>>>>> 95854a28
 	err = st.getAPI("/wallet/transactions?startheight=0&endheight=100", &wtg)
 	if err != nil {
 		t.Fatal(err)
@@ -1246,8 +1139,6 @@
 		t.Fatal(err)
 	}
 
-<<<<<<< HEAD
-=======
 	// Block until allowance has finished forming.
 	err = build.Retry(50, time.Millisecond*250, func() error {
 		var rc RenterContracts
@@ -1264,7 +1155,6 @@
 		t.Fatal("allowance setting failed")
 	}
 
->>>>>>> 95854a28
 	// mine a block so that the file contract makes it into the blockchain
 	_, err = st.miner.AddBlock()
 	if err != nil {
@@ -1278,8 +1168,6 @@
 	if wg.SiacoinClaimBalance.IsZero() {
 		t.Fatal("expected non-zero claim balance")
 	}
-<<<<<<< HEAD
-=======
 }
 
 // TestWalletVerifyAddress tests that the /wallet/verify/address/:addr endpoint
@@ -1547,5 +1435,4 @@
 			t.Errorf("wallet %d should have %v coins, has %v", i+2, sendAmount, wg.ConfirmedSiacoinBalance)
 		}
 	}
->>>>>>> 95854a28
 }