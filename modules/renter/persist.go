package renter

import (
	"bytes"
	"compress/gzip"
	"encoding/base64"
	"errors"
	"io"
	"os"
	"path/filepath"
	"strconv"

	"github.com/NebulousLabs/Sia/build"
	"github.com/NebulousLabs/Sia/encoding"
	"github.com/NebulousLabs/Sia/modules"
	"github.com/NebulousLabs/Sia/persist"
	"github.com/NebulousLabs/Sia/types"
)

const (
	PersistFilename = "renter.json"
	ShareExtension  = ".sia"
	logFile         = modules.RenterDir + ".log"
)

var (
	ErrNoNicknames    = errors.New("at least one nickname must be supplied")
	ErrNonShareSuffix = errors.New("suffix of file must be " + ShareExtension)
	ErrBadFile        = errors.New("not a .sia file")
	ErrIncompatible   = errors.New("file is not compatible with current version")

	shareHeader  = [15]byte{'S', 'i', 'a', ' ', 'S', 'h', 'a', 'r', 'e', 'd', ' ', 'F', 'i', 'l', 'e'}
	shareVersion = "0.4"

	saveMetadata = persist.Metadata{
		Header:  "Renter Persistence",
		Version: "0.4",
	}
)

// MarshalSia implements the encoding.SiaMarshaller interface, writing the
// file data to w.
func (f *file) MarshalSia(w io.Writer) error {
	enc := encoding.NewEncoder(w)

	// encode easy fields
	err := enc.EncodeAll(
		f.name,
		f.size,
		f.masterKey,
		f.pieceSize,
		f.mode,
	)
	if err != nil {
		return err
	}
	// COMPATv0.4.3 - encode the bytesUploaded and chunksUploaded fields
	// TODO: the resulting .sia file may confuse old clients.
	err = enc.EncodeAll(f.pieceSize*f.numChunks()*uint64(f.erasureCode.NumPieces()), f.numChunks())
	if err != nil {
		return err
	}

	// encode erasureCode
	switch code := f.erasureCode.(type) {
	case *rsCode:
		err = enc.EncodeAll(
			"Reed-Solomon",
			uint64(code.dataPieces),
			uint64(code.numPieces-code.dataPieces),
		)
		if err != nil {
			return err
		}
	default:
		if build.DEBUG {
			panic("unknown erasure code")
		}
		return errors.New("unknown erasure code")
	}
	// encode contracts
	if err := enc.Encode(uint64(len(f.contracts))); err != nil {
		return err
	}
	for _, c := range f.contracts {
		if err := enc.Encode(c); err != nil {
			return err
		}
	}
	return nil
}

// UnmarshalSia implements the encoding.SiaUnmarshaller interface,
// reconstructing a file from the encoded bytes read from r.
func (f *file) UnmarshalSia(r io.Reader) error {
	dec := encoding.NewDecoder(r)

	// COMPATv0.4.3 - decode bytesUploaded and chunksUploaded into dummy vars.
	var bytesUploaded, chunksUploaded uint64

	// Decode easy fields.
	err := dec.DecodeAll(
		&f.name,
		&f.size,
		&f.masterKey,
		&f.pieceSize,
		&f.mode,
		&bytesUploaded,
		&chunksUploaded,
	)
	if err != nil {
		return err
	}

	// Decode erasure coder.
	var codeType string
	if err := dec.Decode(&codeType); err != nil {
		return err
	}
	switch codeType {
	case "Reed-Solomon":
		var nData, nParity uint64
		err = dec.DecodeAll(
			&nData,
			&nParity,
		)
		if err != nil {
			return err
		}
		rsc, err := NewRSCode(int(nData), int(nParity))
		if err != nil {
			return err
		}
		f.erasureCode = rsc
	default:
		return errors.New("unrecognized erasure code type: " + codeType)
	}

	// Decode contracts.
	var nContracts uint64
	if err := dec.Decode(&nContracts); err != nil {
		return err
	}
	f.contracts = make(map[types.FileContractID]fileContract)
	var contract fileContract
	for i := uint64(0); i < nContracts; i++ {
		if err := dec.Decode(&contract); err != nil {
			return err
		}
		f.contracts[contract.ID] = contract
	}
	return nil
}

// saveFile saves a file to the renter directory.
func (r *Renter) saveFile(f *file) error {
	// Create directory structure specified in nickname.
	fullPath := filepath.Join(r.persistDir, f.name+ShareExtension)
	err := os.MkdirAll(filepath.Dir(fullPath), 0700)
	if err != nil {
		return err
	}

	// Open SafeFile handle.
	handle, err := persist.NewSafeFile(filepath.Join(r.persistDir, f.name+ShareExtension))
	if err != nil {
		return err
	}
	defer handle.Close()

	// Write file data.
	err = shareFiles([]*file{f}, handle)
	if err != nil {
		return err
	}

	// Commit the SafeFile.
	return handle.CommitSync()
}

// saveSync stores the current renter data to disk and then syncs to disk.
func (r *Renter) saveSync() error {
	data := struct {
		Tracking map[string]trackedFile
	}{r.tracking}
<<<<<<< HEAD
=======

>>>>>>> 95854a28
	return persist.SaveJSON(saveMetadata, data, filepath.Join(r.persistDir, PersistFilename))
}

// load fetches the saved renter data from disk.
func (r *Renter) load() error {
	// Recursively load all files found in renter directory. Errors
	// encountered during loading are logged, but are not considered fatal.
	err := filepath.Walk(r.persistDir, func(path string, info os.FileInfo, err error) error {
		// This error is non-nil if filepath.Walk couldn't stat a file or
		// folder.
		if err != nil {
			r.log.Println("WARN: could not stat file or folder during walk:", err)
			return nil
		}

		// Skip folders and non-sia files.
		if info.IsDir() || filepath.Ext(path) != ShareExtension {
			return nil
		}

		// Open the file.
		file, err := os.Open(path)
		if err != nil {
			r.log.Println("ERROR: could not open .sia file:", err)
			return nil
		}
		defer file.Close()

		// Load the file contents into the renter.
		_, err = r.loadSharedFiles(file)
		if err != nil {
			r.log.Println("ERROR: could not load .sia file:", err)
			return nil
		}
		return nil
	})
	if err != nil {
		return err
	}

	// Load contracts, repair set, and entropy.
	data := struct {
		Tracking  map[string]trackedFile
		Repairing map[string]string // COMPATv0.4.8
	}{}
	err = persist.LoadJSON(saveMetadata, &data, filepath.Join(r.persistDir, PersistFilename))
	if err != nil {
		return err
	}
	if data.Tracking != nil {
		r.tracking = data.Tracking
	}

	return nil
}

// shareFiles writes the specified files to w. First a header is written,
// followed by the gzipped concatenation of each file.
func shareFiles(files []*file, w io.Writer) error {
	// Write header.
	err := encoding.NewEncoder(w).EncodeAll(
		shareHeader,
		shareVersion,
		uint64(len(files)),
	)
	if err != nil {
		return err
	}

	// Create compressor.
	zip, _ := gzip.NewWriterLevel(w, gzip.BestSpeed)
	enc := encoding.NewEncoder(zip)

	// Encode each file.
	for _, f := range files {
		err = enc.Encode(f)
		if err != nil {
			return err
		}
	}

	return zip.Close()
}

// ShareFile saves the specified files to shareDest.
func (r *Renter) ShareFiles(nicknames []string, shareDest string) error {
	lockID := r.mu.RLock()
	defer r.mu.RUnlock(lockID)

	// TODO: consider just appending the proper extension.
	if filepath.Ext(shareDest) != ShareExtension {
		return ErrNonShareSuffix
	}

	handle, err := os.Create(shareDest)
	if err != nil {
		return err
	}
	defer handle.Close()

	// Load files from renter.
	files := make([]*file, len(nicknames))
	for i, name := range nicknames {
		f, exists := r.files[name]
		if !exists {
			return ErrUnknownPath
		}
		files[i] = f
	}

	err = shareFiles(files, handle)
	if err != nil {
		os.Remove(shareDest)
		return err
	}

	return nil
}

// ShareFilesAscii returns the specified files in ASCII format.
func (r *Renter) ShareFilesAscii(nicknames []string) (string, error) {
	lockID := r.mu.RLock()
	defer r.mu.RUnlock(lockID)

	// Load files from renter.
	files := make([]*file, len(nicknames))
	for i, name := range nicknames {
		f, exists := r.files[name]
		if !exists {
			return "", ErrUnknownPath
		}
		files[i] = f
	}

	buf := new(bytes.Buffer)
	err := shareFiles(files, base64.NewEncoder(base64.URLEncoding, buf))
	if err != nil {
		return "", err
	}

	return buf.String(), nil
}

// loadSharedFiles reads .sia data from reader and registers the contained
// files in the renter. It returns the nicknames of the loaded files.
func (r *Renter) loadSharedFiles(reader io.Reader) ([]string, error) {
	// read header
	var header [15]byte
	var version string
	var numFiles uint64
	err := encoding.NewDecoder(reader).DecodeAll(
		&header,
		&version,
		&numFiles,
	)
	if err != nil {
		return nil, err
	} else if header != shareHeader {
		return nil, ErrBadFile
	} else if version != shareVersion {
		return nil, ErrIncompatible
	}

	// Create decompressor.
	unzip, err := gzip.NewReader(reader)
	if err != nil {
		return nil, err
	}
	dec := encoding.NewDecoder(unzip)

	// Read each file.
	files := make([]*file, numFiles)
	for i := range files {
		files[i] = new(file)
		err := dec.Decode(files[i])
		if err != nil {
			return nil, err
		}

		// Make sure the file's name does not conflict with existing files.
		dupCount := 0
		origName := files[i].name
		for {
			_, exists := r.files[files[i].name]
			if !exists {
				break
			}
			dupCount++
			files[i].name = origName + "_" + strconv.Itoa(dupCount)
		}
	}

	// Add files to renter.
	names := make([]string, numFiles)
	for i, f := range files {
		r.files[f.name] = f
		names[i] = f.name
	}
	// Save the files.
	for _, f := range files {
		r.saveFile(f)
	}

	return names, nil
}

// initPersist handles all of the persistence initialization, such as creating
// the persistence directory and starting the logger.
func (r *Renter) initPersist() error {
	// Create the perist directory if it does not yet exist.
	err := os.MkdirAll(r.persistDir, 0700)
	if err != nil {
		return err
	}

	// Initialize the logger.
	r.log, err = persist.NewFileLogger(filepath.Join(r.persistDir, logFile))
	if err != nil {
		return err
	}

	// Load the prior persistence structures.
	err = r.load()
	if err != nil && !os.IsNotExist(err) {
		return err
	}
	return nil
}

// LoadSharedFiles loads a .sia file into the renter. It returns the nicknames
// of the loaded files.
func (r *Renter) LoadSharedFiles(filename string) ([]string, error) {
	lockID := r.mu.Lock()
	defer r.mu.Unlock(lockID)

	file, err := os.Open(filename)
	if err != nil {
		return nil, err
	}
	defer file.Close()
	return r.loadSharedFiles(file)
}

// LoadSharedFilesAscii loads an ASCII-encoded .sia file into the renter. It
// returns the nicknames of the loaded files.
func (r *Renter) LoadSharedFilesAscii(asciiSia string) ([]string, error) {
	lockID := r.mu.Lock()
	defer r.mu.Unlock(lockID)

	dec := base64.NewDecoder(base64.URLEncoding, bytes.NewBufferString(asciiSia))
	return r.loadSharedFiles(dec)
}<|MERGE_RESOLUTION|>--- conflicted
+++ resolved
@@ -183,10 +183,7 @@
 	data := struct {
 		Tracking map[string]trackedFile
 	}{r.tracking}
-<<<<<<< HEAD
-=======
-
->>>>>>> 95854a28
+
 	return persist.SaveJSON(saveMetadata, data, filepath.Join(r.persistDir, PersistFilename))
 }
 
