--- conflicted
+++ resolved
@@ -112,13 +112,8 @@
 // Downloader returns a Downloader object that can be used to download sectors
 // from a host.
 func (c *Contractor) Downloader(id types.FileContractID, cancel <-chan struct{}) (_ Downloader, err error) {
-<<<<<<< HEAD
-	c.mu.RLock()
-	id = c.ResolveID(id)
-=======
 	id = c.ResolveID(id)
 	c.mu.RLock()
->>>>>>> 95854a28
 	cachedDownloader, haveDownloader := c.downloaders[id]
 	height := c.blockHeight
 	contract, haveContract := c.contracts[id]
@@ -181,11 +176,7 @@
 	}
 
 	// create downloader
-<<<<<<< HEAD
-	d, err := proto.NewDownloader(host, contract, cancel)
-=======
 	d, err := proto.NewDownloader(host, contract, c.hdb, cancel)
->>>>>>> 95854a28
 	if proto.IsRevisionMismatch(err) {
 		// try again with the cached revision
 		c.mu.RLock()
@@ -198,15 +189,11 @@
 		}
 		c.log.Printf("host %v has different revision for %v; retrying with cached revision", contract.NetAddress, contract.ID)
 		contract.LastRevision = cached.Revision
-<<<<<<< HEAD
-		d, err = proto.NewDownloader(host, contract, cancel)
-=======
 		d, err = proto.NewDownloader(host, contract, c.hdb, cancel)
 		// needs to be handled separately since a revision mismatch is not automatically a failed interaction
 		if proto.IsRevisionMismatch(err) {
 			c.hdb.IncrementFailedInteractions(host.PublicKey)
 		}
->>>>>>> 95854a28
 	}
 	if err != nil {
 		return nil, err
