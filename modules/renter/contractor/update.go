--- conflicted
+++ resolved
@@ -62,51 +62,7 @@
 	// (harmless if not synced, since hosts will reject our renewal attempts,
 	// but very slow).
 	if cc.Synced {
-<<<<<<< HEAD
-		go func() {
-			// Add the goroutine to the thread group.
-			err := c.tg.Add()
-			if err != nil {
-				return
-			}
-			defer c.tg.Done()
-
-			// Only one goroutine should be editing contracts at a time.
-			if !c.editLock.TryLock() {
-				return
-			}
-			defer c.editLock.Unlock()
-
-			// Renew any (online) contracts that have entered the renew window.
-			err = c.managedRenewContracts()
-			if err != nil {
-				c.log.Debugln("WARN: failed to renew contracts after processing a consensus chage:", err)
-			}
-
-			// If we don't have enough (online) contracts, form new ones.
-			c.mu.RLock()
-			a := c.allowance
-			remaining := int(a.Hosts) - len(c.onlineContracts())
-			c.mu.RUnlock()
-			if remaining <= 0 {
-				return
-			}
-			max, err := maxSectors(a, c.hdb, c.tpool)
-			if err != nil {
-				c.log.Debugln("ERROR: couldn't calculate maxSectors after processing a consensus change:", err)
-				return
-			}
-			// Only allocate half as many sectors as the max. This leaves some leeway
-			// for replacing contracts, transaction fees, etc.
-			numSectors := max / 2
-			err = c.managedFormAllowanceContracts(remaining, numSectors, a)
-			if err != nil {
-				c.log.Debugln("WARN: failed to form contracts after processing a consensus change:", err)
-			}
-		}()
-=======
 		// Perform the contract maintenance in a separate thread.
 		go c.threadedContractMaintenance()
->>>>>>> 95854a28
 	}
 }