package contractor

import (
	"errors"
	"io/ioutil"
	"testing"
	"time"

	"github.com/NebulousLabs/Sia/build"
	"github.com/NebulousLabs/Sia/crypto"
	"github.com/NebulousLabs/Sia/modules"
	"github.com/NebulousLabs/Sia/persist"
	"github.com/NebulousLabs/Sia/types"
	"github.com/NebulousLabs/fastrand"
)

// TestProcessConsensusUpdate tests that contracts are removed at the expected
// block height.
func TestProcessConsensusUpdate(t *testing.T) {
	// create contractor with a contract ending at height 20
	var stub newStub
	var rc modules.RenterContract
	rc.LastRevision.NewWindowStart = 20
	rc.FileContract.ValidProofOutputs = []types.SiacoinOutput{{}}
	c := &Contractor{
		cs:  stub,
		hdb: stub,
		contracts: map[types.FileContractID]modules.RenterContract{
			rc.ID: rc,
		},
		oldContracts: make(map[types.FileContractID]modules.RenterContract),
		persist:      new(memPersist),
		log:          persist.NewLogger(ioutil.Discard),
	}

	// process 20 blocks; contract should remain
	cc := modules.ConsensusChange{
		// just need to increment blockheight by 1
		AppliedBlocks: []types.Block{{}},
	}
	for i := 0; i < 20; i++ {
		c.ProcessConsensusChange(cc)
	}
	if len(c.contracts) != 1 {
		t.Error("expected 1 contract, got", len(c.contracts))
	}

	// process one more block; contract should be removed
	c.ProcessConsensusChange(cc)
	if len(c.contracts) != 0 {
		t.Error("expected 0 contracts, got", len(c.contracts))
	}
}

// TestIntegrationAutoRenew tests that contracts are automatically renwed at
// the expected block height.
func TestIntegrationAutoRenew(t *testing.T) {
	if testing.Short() {
		t.SkipNow()
	}
	t.Parallel()
	// create testing trio
	_, c, m, err := newTestingTrio(t.Name())
	if err != nil {
		t.Fatal(err)
	}

	// form a contract with the host
	a := modules.Allowance{
		Funds:       types.SiacoinPrecision.Mul64(100), // 100 SC
		Hosts:       1,
		Period:      50,
		RenewWindow: 10,
	}
	err = c.SetAllowance(a)
	if err != nil {
		t.Fatal(err)
	}
<<<<<<< HEAD
=======
	err = build.Retry(50, 100*time.Millisecond, func() error {
		if len(c.Contracts()) == 0 {
			return errors.New("contracts were not formed")
		}
		return nil
	})
	if err != nil {
		t.Fatal(err)
	}
>>>>>>> 95854a28
	contract := c.Contracts()[0]

	// revise the contract
	editor, err := c.Editor(contract.ID, nil)
	if err != nil {
		t.Fatal(err)
	}
	data := fastrand.Bytes(int(modules.SectorSize))
	// insert the sector
	root, err := editor.Upload(data)
	if err != nil {
		t.Fatal(err)
	}
	err = editor.Close()
	if err != nil {
		t.Fatal(err)
	}

	// mine until we enter the renew window
	renewHeight := contract.EndHeight() - c.allowance.RenewWindow
	for c.blockHeight < renewHeight {
		_, err := m.AddBlock()
		if err != nil {
			t.Fatal(err)
		}
	}
	// wait for goroutine in ProcessConsensusChange to finish
	time.Sleep(100 * time.Millisecond)
	c.maintenanceLock.Lock()
	c.maintenanceLock.Unlock()

	// check renewed contract
	contract = c.Contracts()[0]
	if contract.FileContract.FileMerkleRoot != root {
		t.Fatal("wrong merkle root:", contract.FileContract.FileMerkleRoot)
	} else if contract.FileContract.FileSize != modules.SectorSize {
		t.Fatal("wrong file size:", contract.FileContract.FileSize)
	} else if contract.FileContract.RevisionNumber != 0 {
		t.Fatal("wrong revision number:", contract.FileContract.RevisionNumber)
	} else if contract.FileContract.WindowStart != c.blockHeight+c.allowance.Period {
		t.Fatal("wrong window start:", contract.FileContract.WindowStart)
	}
}

// TestIntegrationRenewInvalidate tests that editors and downloaders are
// properly invalidated when a renew is queued.
func TestIntegrationRenewInvalidate(t *testing.T) {
	if testing.Short() {
		t.SkipNow()
	}
	t.Parallel()
	// create testing trio
	_, c, m, err := newTestingTrio(t.Name())
	if err != nil {
		t.Fatal(err)
	}

	// form a contract with the host
	a := modules.Allowance{
		Funds:       types.SiacoinPrecision.Mul64(100), // 100 SC
		Hosts:       1,
		Period:      50,
		RenewWindow: 10,
	}
	err = c.SetAllowance(a)
	if err != nil {
		t.Fatal(err)
	}
<<<<<<< HEAD
=======
	err = build.Retry(50, 100*time.Millisecond, func() error {
		if len(c.Contracts()) == 0 {
			return errors.New("contracts were not formed")
		}
		return nil
	})
	if err != nil {
		t.Fatal(err)
	}
>>>>>>> 95854a28
	contract := c.Contracts()[0]

	// revise the contract
	editor, err := c.Editor(contract.ID, nil)
	if err != nil {
		t.Fatal(err)
	}
	data := fastrand.Bytes(int(modules.SectorSize))
	// insert the sector
	root, err := editor.Upload(data)
	if err != nil {
		t.Fatal(err)
	}

	// mine until we enter the renew window
	renewHeight := contract.EndHeight() - c.allowance.RenewWindow
	for c.blockHeight < renewHeight {
		_, err := m.AddBlock()
		if err != nil {
			t.Fatal(err)
		}
	}
	// wait for goroutine in ProcessConsensusChange to finish
	time.Sleep(100 * time.Millisecond)
	c.maintenanceLock.Lock()
	c.maintenanceLock.Unlock()

	// check renewed contract
	contract = c.Contracts()[0]
	if contract.FileContract.FileMerkleRoot != root {
		t.Error("wrong merkle root:", contract.FileContract.FileMerkleRoot)
	} else if contract.FileContract.FileSize != modules.SectorSize {
		t.Error("wrong file size:", contract.FileContract.FileSize)
	} else if contract.FileContract.RevisionNumber != 0 {
		t.Error("wrong revision number:", contract.FileContract.RevisionNumber)
	} else if contract.FileContract.WindowStart != c.blockHeight+c.allowance.Period {
		t.Error("wrong window start:", contract.FileContract.WindowStart)
	}

	// editor should have been invalidated
	err = editor.Delete(crypto.Hash{})
	if err != errInvalidEditor {
		t.Error("expected invalid editor error; got", err)
	}
	editor.Close()

	// create a downloader
	downloader, err := c.Downloader(contract.ID, nil)
	if err != nil {
		t.Fatal(err)
	}
	// mine until we enter the renew window
	renewHeight = contract.EndHeight() - c.allowance.RenewWindow
	for c.blockHeight < renewHeight {
		_, err := m.AddBlock()
		if err != nil {
			t.Fatal(err)
		}
	}
	// wait for goroutine in ProcessConsensusChange to finish
	time.Sleep(100 * time.Millisecond)
	c.maintenanceLock.Lock()
	c.maintenanceLock.Unlock()

	// downloader should have been invalidated
	_, err = downloader.Sector(crypto.Hash{})
	if err != errInvalidDownloader {
		t.Error("expected invalid downloader error; got", err)
	}
	downloader.Close()
}<|MERGE_RESOLUTION|>--- conflicted
+++ resolved
@@ -76,8 +76,6 @@
 	if err != nil {
 		t.Fatal(err)
 	}
-<<<<<<< HEAD
-=======
 	err = build.Retry(50, 100*time.Millisecond, func() error {
 		if len(c.Contracts()) == 0 {
 			return errors.New("contracts were not formed")
@@ -87,7 +85,6 @@
 	if err != nil {
 		t.Fatal(err)
 	}
->>>>>>> 95854a28
 	contract := c.Contracts()[0]
 
 	// revise the contract
@@ -156,8 +153,6 @@
 	if err != nil {
 		t.Fatal(err)
 	}
-<<<<<<< HEAD
-=======
 	err = build.Retry(50, 100*time.Millisecond, func() error {
 		if len(c.Contracts()) == 0 {
 			return errors.New("contracts were not formed")
@@ -167,7 +162,6 @@
 	if err != nil {
 		t.Fatal(err)
 	}
->>>>>>> 95854a28
 	contract := c.Contracts()[0]
 
 	// revise the contract
