package contractor

import (
	"errors"
	"sync"

	"github.com/NebulousLabs/Sia/build"
	"github.com/NebulousLabs/Sia/crypto"
	"github.com/NebulousLabs/Sia/modules"
	"github.com/NebulousLabs/Sia/modules/renter/proto"
	"github.com/NebulousLabs/Sia/types"
)

// the contractor will cap host's MaxCollateral setting to this value
var maxUploadCollateral = types.SiacoinPrecision.Mul64(1e3).Div(modules.BlockBytesPerMonthTerabyte) // 1k SC / TB / Month

var errInvalidEditor = errors.New("editor has been invalidated because its contract is being renewed")

// An Editor modifies a Contract by communicating with a host. It uses the
// contract revision protocol to send modification requests to the host.
// Editors are the means by which the renter uploads data to hosts.
type Editor interface {
	// Upload revises the underlying contract to store the new data. It
	// returns the Merkle root of the data.
	Upload(data []byte) (root crypto.Hash, err error)

	// Delete removes a sector from the underlying contract.
	Delete(crypto.Hash) error

	// Modify overwrites a sector with new data. Because the Editor does not
	// have access to the original sector data, the new Merkle root must be
	// supplied by the caller.
	Modify(oldRoot, newRoot crypto.Hash, offset uint64, newData []byte) error

	// Address returns the address of the host.
	Address() modules.NetAddress

	// ContractID returns the FileContractID of the contract.
	ContractID() types.FileContractID

	// EndHeight returns the height at which the contract ends.
	EndHeight() types.BlockHeight

	// Close terminates the connection to the host.
	Close() error
}

// A hostEditor modifies a Contract by calling the revise RPC on a host. It
// implements the Editor interface. hostEditors are safe for use by
// multiple goroutines.
type hostEditor struct {
	clients    int // safe to Close when 0
	contract   modules.RenterContract
	contractor *Contractor
	editor     *proto.Editor
	invalid    bool // true if invalidate has been called
	mu         sync.Mutex
}

// invalidate sets the invalid flag and closes the underlying proto.Editor.
// Once invalidate returns, the hostEditor is guaranteed to not further revise
// its contract. This is used during contract renewal to prevent an Editor
// from revising a contract mid-renewal.
func (he *hostEditor) invalidate() {
	he.mu.Lock()
	defer he.mu.Unlock()
	if !he.invalid {
		he.editor.Close()
		he.invalid = true
	}
	he.contractor.mu.Lock()
	delete(he.contractor.editors, he.contract.ID)
	delete(he.contractor.revising, he.contract.ID)
	he.contractor.mu.Unlock()
}

// Address returns the NetAddress of the host.
func (he *hostEditor) Address() modules.NetAddress { return he.contract.NetAddress }

// ContractID returns the ID of the contract being revised.
func (he *hostEditor) ContractID() types.FileContractID { return he.contract.ID }

// EndHeight returns the height at which the host is no longer obligated to
// store the file.
func (he *hostEditor) EndHeight() types.BlockHeight { return he.contract.EndHeight() }

// Close cleanly terminates the revision loop with the host and closes the
// connection.
func (he *hostEditor) Close() error {
	he.mu.Lock()
	defer he.mu.Unlock()
	he.clients--
	// Close is a no-op if invalidate has been called, or if there are other
	// clients still using the hostEditor.
	if he.invalid || he.clients > 0 {
		return nil
	}
	he.invalid = true
	he.contractor.mu.Lock()
	delete(he.contractor.editors, he.contract.ID)
	delete(he.contractor.revising, he.contract.ID)
	he.contractor.mu.Unlock()
	return he.editor.Close()
}

// Upload negotiates a revision that adds a sector to a file contract.
func (he *hostEditor) Upload(data []byte) (_ crypto.Hash, err error) {
	he.mu.Lock()
	defer he.mu.Unlock()
	if he.invalid {
		return crypto.Hash{}, errInvalidEditor
	}
	contract, sectorRoot, err := he.editor.Upload(data)
	if err != nil {
		return crypto.Hash{}, err
	}
	he.contractor.mu.Lock()
	he.contractor.contracts[contract.ID] = contract
	he.contractor.persist.update(updateUploadRevision{
		NewRevisionTxn:     contract.LastRevisionTxn,
		NewSectorRoot:      sectorRoot,
		NewSectorIndex:     len(contract.MerkleRoots) - 1,
		NewUploadSpending:  contract.UploadSpending,
		NewStorageSpending: contract.StorageSpending,
	})
	he.contractor.mu.Unlock()
	he.contract = contract

	return sectorRoot, nil
}

// Delete negotiates a revision that removes a sector from a file contract.
func (he *hostEditor) Delete(root crypto.Hash) (err error) {
	he.mu.Lock()
	defer he.mu.Unlock()
	if he.invalid {
		return errInvalidEditor
	}
	contract, err := he.editor.Delete(root)
	if err != nil {
		return err
	}

	he.contractor.mu.Lock()
	he.contractor.contracts[contract.ID] = contract
	he.contractor.saveSync()
	he.contractor.mu.Unlock()
	he.contract = contract

	return nil
}

// Modify negotiates a revision that edits a sector in a file contract.
func (he *hostEditor) Modify(oldRoot, newRoot crypto.Hash, offset uint64, newData []byte) (err error) {
	he.mu.Lock()
	defer he.mu.Unlock()
	if he.invalid {
		return errInvalidEditor
	}
	contract, err := he.editor.Modify(oldRoot, newRoot, offset, newData)
	if err != nil {
		return err
	}
	he.contractor.mu.Lock()
	he.contractor.contracts[contract.ID] = contract
	he.contractor.saveSync()
	he.contractor.mu.Unlock()
	he.contract = contract

	return nil
}

// Editor returns a Editor object that can be used to upload, modify, and
// delete sectors on a host.
func (c *Contractor) Editor(id types.FileContractID, cancel <-chan struct{}) (_ Editor, err error) {
<<<<<<< HEAD
	c.mu.RLock()
	id = c.ResolveID(id)
=======
	id = c.ResolveID(id)
	c.mu.RLock()
>>>>>>> 95854a28
	cachedEditor, haveEditor := c.editors[id]
	height := c.blockHeight
	contract, haveContract := c.contracts[id]
	renewing := c.renewing[id]
	c.mu.RUnlock()

	if renewing {
		return nil, errors.New("currently renewing that contract")
	}

	if haveEditor {
		// increment number of clients and return
		cachedEditor.mu.Lock()
		cachedEditor.clients++
		cachedEditor.mu.Unlock()
		return cachedEditor, nil
	}

	host, haveHost := c.hdb.Host(contract.HostPublicKey)
	if !haveContract {
		return nil, errors.New("no record of that contract")
	} else if height > contract.EndHeight() {
		return nil, errors.New("contract has already ended")
	} else if !haveHost {
		return nil, errors.New("no record of that host")
	} else if host.StoragePrice.Cmp(maxStoragePrice) > 0 {
		return nil, errTooExpensive
	} else if host.UploadBandwidthPrice.Cmp(maxUploadPrice) > 0 {
		return nil, errTooExpensive
	} else if build.VersionCmp(host.Version, "0.6.0") > 0 {
		// COMPATv0.6.0: don't cap host.Collateral on old hosts
		if host.Collateral.Cmp(maxUploadCollateral) > 0 {
			host.Collateral = maxUploadCollateral
		}
	}
	contract.NetAddress = host.NetAddress

	// acquire revising lock
	c.mu.Lock()
	alreadyRevising := c.revising[contract.ID]
	if alreadyRevising {
		c.mu.Unlock()
		return nil, errors.New("already revising that contract")
	}
	c.revising[contract.ID] = true
	c.mu.Unlock()

	// release lock early if function returns an error
	defer func() {
		if err != nil {
			c.mu.Lock()
			delete(c.revising, contract.ID)
			c.mu.Unlock()
		}
	}()

	// Sanity check, unless this is a brand new contract, a cached revision
	// should exist.
	if build.DEBUG && contract.LastRevision.NewRevisionNumber > 1 {
		c.mu.RLock()
		_, exists := c.cachedRevisions[contract.ID]
		c.mu.RUnlock()
		if !exists {
			c.log.Critical("Cached revision does not exist for contract.")
		}
	}

	// create editor
<<<<<<< HEAD
	e, err := proto.NewEditor(host, contract, height, cancel)
=======
	e, err := proto.NewEditor(host, contract, height, c.hdb, cancel)
>>>>>>> 95854a28
	if proto.IsRevisionMismatch(err) {
		// try again with the cached revision
		c.mu.RLock()
		cached, ok := c.cachedRevisions[contract.ID]
		c.mu.RUnlock()
		if !ok {
			// nothing we can do; return original error
			c.log.Printf("wanted to recover contract %v with host %v, but no revision was cached", contract.ID, contract.NetAddress)
			return nil, err
		}
		c.log.Printf("host %v has different revision for %v; retrying with cached revision", contract.NetAddress, contract.ID)
		contract.LastRevision = cached.Revision
		contract.MerkleRoots = cached.MerkleRoots
<<<<<<< HEAD
		e, err = proto.NewEditor(host, contract, height, cancel)
=======
		e, err = proto.NewEditor(host, contract, height, c.hdb, cancel)
		// needs to be handled separately since a revision mismatch is not automatically a failed interaction
		if proto.IsRevisionMismatch(err) {
			c.hdb.IncrementFailedInteractions(host.PublicKey)
		}
>>>>>>> 95854a28
	}
	if err != nil {
		return nil, err
	}
	// supply a SaveFn that saves the revision to the contractor's persist
	// (the existing revision will be overwritten when SaveFn is called)
	e.SaveFn = c.saveUploadRevision(contract.ID)

	// cache editor
	he := &hostEditor{
		clients:    1,
		contract:   contract,
		contractor: c,
		editor:     e,
	}
	c.mu.Lock()
	c.editors[contract.ID] = he
	c.mu.Unlock()

	return he, nil
}<|MERGE_RESOLUTION|>--- conflicted
+++ resolved
@@ -173,13 +173,8 @@
 // Editor returns a Editor object that can be used to upload, modify, and
 // delete sectors on a host.
 func (c *Contractor) Editor(id types.FileContractID, cancel <-chan struct{}) (_ Editor, err error) {
-<<<<<<< HEAD
-	c.mu.RLock()
-	id = c.ResolveID(id)
-=======
 	id = c.ResolveID(id)
 	c.mu.RLock()
->>>>>>> 95854a28
 	cachedEditor, haveEditor := c.editors[id]
 	height := c.blockHeight
 	contract, haveContract := c.contracts[id]
@@ -248,11 +243,7 @@
 	}
 
 	// create editor
-<<<<<<< HEAD
-	e, err := proto.NewEditor(host, contract, height, cancel)
-=======
 	e, err := proto.NewEditor(host, contract, height, c.hdb, cancel)
->>>>>>> 95854a28
 	if proto.IsRevisionMismatch(err) {
 		// try again with the cached revision
 		c.mu.RLock()
@@ -266,15 +257,11 @@
 		c.log.Printf("host %v has different revision for %v; retrying with cached revision", contract.NetAddress, contract.ID)
 		contract.LastRevision = cached.Revision
 		contract.MerkleRoots = cached.MerkleRoots
-<<<<<<< HEAD
-		e, err = proto.NewEditor(host, contract, height, cancel)
-=======
 		e, err = proto.NewEditor(host, contract, height, c.hdb, cancel)
 		// needs to be handled separately since a revision mismatch is not automatically a failed interaction
 		if proto.IsRevisionMismatch(err) {
 			c.hdb.IncrementFailedInteractions(host.PublicKey)
 		}
->>>>>>> 95854a28
 	}
 	if err != nil {
 		return nil, err
