--- conflicted
+++ resolved
@@ -116,11 +116,7 @@
 		return modules.RenterContract{}, errors.New("couldn't initiate RPC: " + err.Error())
 	}
 	// verify that both parties are renewing the same contract
-<<<<<<< HEAD
-	if err = verifyRecentRevision(conn, contract); err != nil {
-=======
 	if err = verifyRecentRevision(conn, contract, host.Version); err != nil {
->>>>>>> 95854a28
 		// don't add context; want to preserve the original error type so that
 		// callers can check using IsRevisionMismatch
 		return modules.RenterContract{}, err
