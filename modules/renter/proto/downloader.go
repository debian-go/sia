package proto

import (
	"errors"
	"net"
	"sync"
	"time"

	"github.com/NebulousLabs/Sia/build"
	"github.com/NebulousLabs/Sia/crypto"
	"github.com/NebulousLabs/Sia/encoding"
	"github.com/NebulousLabs/Sia/modules"
)

// A Downloader retrieves sectors by calling the download RPC on a host.
// Downloaders are NOT thread- safe; calls to Sector must be serialized.
type Downloader struct {
	host      modules.HostDBEntry
	contract  modules.RenterContract // updated after each revision
	conn      net.Conn
	closeChan chan struct{}
	once      sync.Once
<<<<<<< HEAD
=======
	hdb       hostDB
>>>>>>> 95854a28

	SaveFn revisionSaver
}

// Sector retrieves the sector with the specified Merkle root, and revises
// the underlying contract to pay the host proportionally to the data
// retrieve.
func (hd *Downloader) Sector(root crypto.Hash) (_ modules.RenterContract, _ []byte, err error) {
	defer extendDeadline(hd.conn, time.Hour) // reset deadline when finished

	// calculate price
	sectorPrice := hd.host.DownloadBandwidthPrice.Mul64(modules.SectorSize)
	if hd.contract.RenterFunds().Cmp(sectorPrice) < 0 {
		return modules.RenterContract{}, nil, errors.New("contract has insufficient funds to support download")
	}
	// to mitigate small errors (e.g. differing block heights), fudge the
	// price and collateral by 0.2%. This is only applied to hosts above
	// v1.0.1; older hosts use stricter math.
	if build.VersionCmp(hd.host.Version, "1.0.1") > 0 {
		sectorPrice = sectorPrice.MulFloat(1 + hostPriceLeeway)
	}

	// create the download revision
	rev := newDownloadRevision(hd.contract.LastRevision, sectorPrice)

	// initiate download by confirming host settings
	extendDeadline(hd.conn, modules.NegotiateSettingsTime)
	if err := startDownload(hd.conn, hd.host); err != nil {
		return modules.RenterContract{}, nil, err
	}

	// Before we continue, save the revision. Unexpected termination (e.g.
	// power failure) during the signature transfer leaves in an ambiguous
	// state: the host may or may not have received the signature, and thus
	// may report either revision as being the most recent. To mitigate this,
	// we save the old revision as a fallback.
	if hd.SaveFn != nil {
		if err := hd.SaveFn(rev, hd.contract.MerkleRoots); err != nil {
			return modules.RenterContract{}, nil, err
		}
	}

	// send download action
	extendDeadline(hd.conn, 2*time.Minute)
	err = encoding.WriteObject(hd.conn, []modules.DownloadAction{{
		MerkleRoot: root,
		Offset:     0,
		Length:     modules.SectorSize,
	}})
	if err != nil {
		return modules.RenterContract{}, nil, err
	}

	// Increase Successful/Failed interactions accordingly
	defer func() {
		if err != nil {
			hd.hdb.IncrementFailedInteractions(hd.contract.HostPublicKey)
		} else if err == nil {
			hd.hdb.IncrementSuccessfulInteractions(hd.contract.HostPublicKey)
		}
	}()

	// send the revision to the host for approval
	extendDeadline(hd.conn, 2*time.Minute)
	signedTxn, err := negotiateRevision(hd.conn, rev, hd.contract.SecretKey)
	if err == modules.ErrStopResponse {
		// if host gracefully closed, close our connection as well; this will
		// cause the next download to fail. However, we must delay closing
		// until we've finished downloading the sector.
		defer hd.conn.Close()
	} else if err != nil {
		return modules.RenterContract{}, nil, err
	}

	// read sector data, completing one iteration of the download loop
	extendDeadline(hd.conn, modules.NegotiateDownloadTime)
	var sectors [][]byte
	if err := encoding.ReadObject(hd.conn, &sectors, modules.SectorSize+16); err != nil {
		return modules.RenterContract{}, nil, err
	} else if len(sectors) != 1 {
		return modules.RenterContract{}, nil, errors.New("host did not send enough sectors")
	}
	sector := sectors[0]
	if uint64(len(sector)) != modules.SectorSize {
		return modules.RenterContract{}, nil, errors.New("host did not send enough sector data")
	} else if crypto.MerkleRoot(sector) != root {
		return modules.RenterContract{}, nil, errors.New("host sent bad sector data")
	}

	// update contract and metrics
	hd.contract.LastRevision = rev
	hd.contract.LastRevisionTxn = signedTxn
	hd.contract.DownloadSpending = hd.contract.DownloadSpending.Add(sectorPrice)

	return hd.contract, sector, nil
}

// shutdown terminates the revision loop and signals the goroutine spawned in
// NewDownloader to return.
func (hd *Downloader) shutdown() {
	extendDeadline(hd.conn, modules.NegotiateSettingsTime)
	// don't care about these errors
	_, _ = verifySettings(hd.conn, hd.host)
	_ = modules.WriteNegotiationStop(hd.conn)
	close(hd.closeChan)
}

// Close cleanly terminates the download loop with the host and closes the
// connection.
func (hd *Downloader) Close() error {
	// using once ensures that Close is idempotent
	hd.once.Do(hd.shutdown)
	return hd.conn.Close()
}

// NewDownloader initiates the download request loop with a host, and returns a
// Downloader.
<<<<<<< HEAD
func NewDownloader(host modules.HostDBEntry, contract modules.RenterContract, cancel <-chan struct{}) (*Downloader, error) {
=======
func NewDownloader(host modules.HostDBEntry, contract modules.RenterContract, hdb hostDB, cancel <-chan struct{}) (_ *Downloader, err error) {
>>>>>>> 95854a28
	// check that contract has enough value to support a download
	if len(contract.LastRevision.NewValidProofOutputs) != 2 {
		return nil, errors.New("invalid contract")
	}
	sectorPrice := host.DownloadBandwidthPrice.Mul64(modules.SectorSize)
	if contract.RenterFunds().Cmp(sectorPrice) < 0 {
		return nil, errors.New("contract has insufficient funds to support download")
	}

	// Increase Successful/Failed interactions accordingly
	defer func() {
		// A revision mismatch might not be the host's fault.
		if err != nil && !IsRevisionMismatch(err) {
			hdb.IncrementFailedInteractions(contract.HostPublicKey)
		} else {
			hdb.IncrementSuccessfulInteractions(contract.HostPublicKey)
		}
	}()

	// initiate download loop
	conn, err := (&net.Dialer{
		Cancel:  cancel,
		Timeout: 15 * time.Second,
	}).Dial("tcp", string(contract.NetAddress))
	if err != nil {
		return nil, err
	}

	closeChan := make(chan struct{})
	go func() {
		select {
		case <-cancel:
			conn.Close()
		case <-closeChan:
		}
	}()

	// allot 2 minutes for RPC request + revision exchange
	extendDeadline(conn, modules.NegotiateRecentRevisionTime)
	defer extendDeadline(conn, time.Hour)
	if err := encoding.WriteObject(conn, modules.RPCDownload); err != nil {
		conn.Close()
		close(closeChan)
		return nil, errors.New("couldn't initiate RPC: " + err.Error())
	}
	if err := verifyRecentRevision(conn, contract, host.Version); err != nil {
		conn.Close() // TODO: close gracefully if host has entered revision loop
		close(closeChan)
		return nil, err
	}

	// the host is now ready to accept revisions
	return &Downloader{
		contract:  contract,
		host:      host,
		conn:      conn,
		closeChan: closeChan,
<<<<<<< HEAD
=======
		hdb:       hdb,
>>>>>>> 95854a28
	}, nil
}<|MERGE_RESOLUTION|>--- conflicted
+++ resolved
@@ -20,10 +20,7 @@
 	conn      net.Conn
 	closeChan chan struct{}
 	once      sync.Once
-<<<<<<< HEAD
-=======
 	hdb       hostDB
->>>>>>> 95854a28
 
 	SaveFn revisionSaver
 }
@@ -141,11 +138,7 @@
 
 // NewDownloader initiates the download request loop with a host, and returns a
 // Downloader.
-<<<<<<< HEAD
-func NewDownloader(host modules.HostDBEntry, contract modules.RenterContract, cancel <-chan struct{}) (*Downloader, error) {
-=======
 func NewDownloader(host modules.HostDBEntry, contract modules.RenterContract, hdb hostDB, cancel <-chan struct{}) (_ *Downloader, err error) {
->>>>>>> 95854a28
 	// check that contract has enough value to support a download
 	if len(contract.LastRevision.NewValidProofOutputs) != 2 {
 		return nil, errors.New("invalid contract")
@@ -203,9 +196,6 @@
 		host:      host,
 		conn:      conn,
 		closeChan: closeChan,
-<<<<<<< HEAD
-=======
 		hdb:       hdb,
->>>>>>> 95854a28
 	}, nil
 }