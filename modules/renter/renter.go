--- conflicted
+++ resolved
@@ -66,13 +66,10 @@
 	// ScoreBreakdown returns a detailed explanation of the various properties
 	// of the host.
 	ScoreBreakdown(modules.HostDBEntry) modules.HostScoreBreakdown
-<<<<<<< HEAD
-=======
 
 	// EstimateHostScore returns the estimated score breakdown of a host with the
 	// provided settings.
 	EstimateHostScore(modules.HostDBEntry) modules.HostScoreBreakdown
->>>>>>> 95854a28
 }
 
 // A hostContractor negotiates, revises, renews, and provides access to file
@@ -96,12 +93,9 @@
 	// Contracts returns the contracts formed by the contractor.
 	Contracts() []modules.RenterContract
 
-<<<<<<< HEAD
-=======
 	// ContractByID returns the contract associated with the file contract id.
 	ContractByID(types.FileContractID) (modules.RenterContract, bool)
 
->>>>>>> 95854a28
 	// CurrentPeriod returns the height at which the current allowance period
 	// began.
 	CurrentPeriod() types.BlockHeight
@@ -110,13 +104,10 @@
 	// insertion, deletion, and modification of sectors.
 	Editor(types.FileContractID, <-chan struct{}) (contractor.Editor, error)
 
-<<<<<<< HEAD
-=======
 	// GoodForRenew indicates whether the contract line of the provided contract
 	// is actively being renewed.
 	GoodForRenew(types.FileContractID) bool
 
->>>>>>> 95854a28
 	// IsOffline reports whether the specified host is considered offline.
 	IsOffline(types.FileContractID) bool
 
@@ -149,15 +140,9 @@
 
 	// Work management.
 	//
-<<<<<<< HEAD
-	// chunkQueue contains a list of incomplete work that the download loop
-	// acts upon. The chunkQueue is only ever modified by the main download
-	// loop thread, which means it can be accessed and updated without locks.
-=======
 	// chunkQueue contains a list of incomplete work that the download loop acts
 	// upon. The chunkQueue is only ever modified by the main download loop
 	// thread, which means it can be accessed and updated without locks.
->>>>>>> 95854a28
 	//
 	// downloadQueue contains a complete history of work that has been
 	// submitted to the download loop.
@@ -229,12 +214,8 @@
 	}
 
 	// Spin up the workers for the work pool.
-<<<<<<< HEAD
-	r.updateWorkerPool()
-=======
 	contracts := r.hostContractor.Contracts()
 	r.updateWorkerPool(contracts)
->>>>>>> 95854a28
 	go r.threadedRepairLoop()
 	go r.threadedDownloadLoop()
 	go r.threadedQueueRepairs()
@@ -322,14 +303,9 @@
 		return err
 	}
 
-<<<<<<< HEAD
-	id := r.mu.Lock()
-	r.updateWorkerPool()
-=======
 	contracts := r.hostContractor.Contracts()
 	id := r.mu.Lock()
 	r.updateWorkerPool(contracts)
->>>>>>> 95854a28
 	r.mu.Unlock(id)
 	return nil
 }
@@ -341,12 +317,9 @@
 func (r *Renter) ScoreBreakdown(e modules.HostDBEntry) modules.HostScoreBreakdown {
 	return r.hostDB.ScoreBreakdown(e)
 }
-<<<<<<< HEAD
-=======
 func (r *Renter) EstimateHostScore(e modules.HostDBEntry) modules.HostScoreBreakdown {
 	return r.hostDB.EstimateHostScore(e)
 }
->>>>>>> 95854a28
 
 // contractor passthroughs
 func (r *Renter) Contracts() []modules.RenterContract { return r.hostContractor.Contracts() }
