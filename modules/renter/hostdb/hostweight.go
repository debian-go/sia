package hostdb

import (
	"math"
	"math/big"

	"github.com/NebulousLabs/Sia/build"
	"github.com/NebulousLabs/Sia/modules"
	"github.com/NebulousLabs/Sia/types"
)

var (
	// Because most weights would otherwise be fractional, we set the base
	// weight to be very large.
	baseWeight = types.NewCurrency(new(big.Int).Exp(big.NewInt(10), big.NewInt(80), nil))

	// tbMonth is the number of bytes in a terabyte times the number of blocks
	// in a month.
	tbMonth = uint64(4032) * uint64(1e12)

	// collateralExponentiation is the number of times that the collateral is
	// multiplied into the price.
	collateralExponentiation = 1

	// priceDiveNormalization reduces the raw value of the price so that not so
	// many digits are needed when operating on the weight. This also allows the
	// base weight to be a lot lower.
	priceDivNormalization = types.SiacoinPrecision.Div64(10e3).Div64(tbMonth)

	// minCollateral is the amount of collateral we weight all hosts as having,
	// even if they do not have any collateral. This is to temporarily prop up
	// weak / cheap hosts on the network while the network is bootstrapping.
<<<<<<< HEAD
	minCollateral = types.SiacoinPrecision.Mul64(25).Div64(tbMonth)
=======
	minCollateral = types.SiacoinPrecision.Mul64(5).Div64(tbMonth)
>>>>>>> 95854a28

	// Set a minimum price, below which setting lower prices will no longer put
	// this host at an advatnage. This price is considered the bar for
	// 'essentially free', and is kept to a minimum to prevent certain Sybil
	// attack related attack vectors.
	//
	// NOTE: This needs to be intelligently adjusted down as the practical price
	// of storage changes, and as the price of the siacoin changes.
<<<<<<< HEAD
	minTotalPrice = types.SiacoinPrecision.Mul64(250).Div64(tbMonth)

	// priceExponentiation is the number of times that the weight is divided by
	// the price.
	priceExponentiation = 4
=======
	minTotalPrice = types.SiacoinPrecision.Mul64(25).Div64(tbMonth)

	// priceExponentiation is the number of times that the weight is divided by
	// the price.
	priceExponentiation = 5
>>>>>>> 95854a28

	// requiredStorage indicates the amount of storage that the host must be
	// offering in order to be considered a valuable/worthwhile host.
	requiredStorage = build.Select(build.Var{
		Standard: uint64(20e9),
		Dev:      uint64(1e6),
		Testing:  uint64(1e3),
	}).(uint64)
)

// collateralAdjustments improves the host's weight according to the amount of
// collateral that they have provided.
func (hdb *HostDB) collateralAdjustments(entry modules.HostDBEntry) float64 {
	// Sanity checks - the constants values need to have certain relationships
	// to eachother
	if build.DEBUG {
		// If the minTotalPrice is not much larger than the divNormalization,
		// there will be problems with granularity after the divNormalization is
		// applied.
		if minCollateral.Div64(1e3).Cmp(priceDivNormalization) < 0 {
			build.Critical("Maladjusted minCollateral and divNormalization constants in hostdb package")
		}
	}

	// Set a minimum on the collateral, then normalize to a sane precision.
	usedCollateral := entry.Collateral
	if entry.Collateral.Cmp(minCollateral) < 0 {
		usedCollateral = minCollateral
	}
	baseU64, err := minCollateral.Div(priceDivNormalization).Uint64()
	if err != nil {
		baseU64 = math.MaxUint64
	}
	actualU64, err := usedCollateral.Div(priceDivNormalization).Uint64()
	if err != nil {
		actualU64 = math.MaxUint64
	}
	base := float64(baseU64)
	actual := float64(actualU64)

	// Exponentiate the results.
	weight := float64(1)
	for i := 0; i < collateralExponentiation; i++ {
		weight *= actual / base
	}
	return weight
}

<<<<<<< HEAD
=======
// interactionAdjustments determine the penalty to be applied to a host for the
// historic and currnet interactions with that host. This function focuses on
// historic interactions and ignores recent interactions.
func (hdb *HostDB) interactionAdjustments(entry modules.HostDBEntry) float64 {
	// Give the host a baseline of 30 successful interactions and 1 failed
	// interaction. This gives the host a baseline if we've had few
	// interactions with them. The 1 failed interaction will become
	// irrelevant after sufficient interactions with the host.
	hsi := entry.HistoricSuccessfulInteractions + 30
	hfi := entry.HistoricFailedInteractions + 1

	// Determine the intraction ratio based off of the historic interactions.
	ratio := float64(hsi) / float64(hsi+hfi)

	// Raise the ratio to the 15th power and return that. The exponentiation is
	// very high because the renter will already intentionally avoid hosts that
	// do not have many successful interactions, meaning that the bad points do
	// not rack up very quickly. We want to signal a bad score for the host
	// nonetheless.
	return math.Pow(ratio, 15)
}

>>>>>>> 95854a28
// priceAdjustments will adjust the weight of the entry according to the prices
// that it has set.
func (hdb *HostDB) priceAdjustments(entry modules.HostDBEntry) float64 {
	// Sanity checks - the constants values need to have certain relationships
	// to eachother
	if build.DEBUG {
		// If the minTotalPrice is not much larger than the divNormalization,
		// there will be problems with granularity after the divNormalization is
		// applied.
		if minTotalPrice.Div64(1e3).Cmp(priceDivNormalization) < 0 {
			build.Critical("Maladjusted minDivePrice and divNormalization constants in hostdb package")
		}
	}

	// Prices tiered as follows:
	//    - the storage price is presented as 'per block per byte'
	//    - the contract price is presented as a flat rate
	//    - the upload bandwidth price is per byte
	//    - the download bandwidth price is per byte
	//
	// The hostdb will naively assume the following for now:
	//    - each contract covers 6 weeks of storage (default is 12 weeks, but
	//      renewals occur at midpoint) - 6048 blocks - and 25GB of storage.
	//    - uploads happen once per 12 weeks (average lifetime of a file is 12 weeks)
	//    - downloads happen once per 12 weeks (files are on average downloaded once throughout lifetime)
	//
	// In the future, the renter should be able to track average user behavior
	// and adjust accordingly. This flexibility will be added later.
<<<<<<< HEAD
	adjustedContractPrice := entry.ContractPrice.Div64(6048).Div64(15e9)        // Adjust contract price to match 25GB for 6 weeks.
=======
	adjustedContractPrice := entry.ContractPrice.Div64(6048).Div64(25e9)        // Adjust contract price to match 25GB for 6 weeks.
>>>>>>> 95854a28
	adjustedUploadPrice := entry.UploadBandwidthPrice.Div64(24192)              // Adjust upload price to match a single upload over 24 weeks.
	adjustedDownloadPrice := entry.DownloadBandwidthPrice.Div64(12096).Div64(3) // Adjust download price to match one download over 12 weeks, 1 redundancy.
	siafundFee := adjustedContractPrice.Add(adjustedUploadPrice).Add(adjustedDownloadPrice).Add(entry.Collateral).MulTax()
	totalPrice := entry.StoragePrice.Add(adjustedContractPrice).Add(adjustedUploadPrice).Add(adjustedDownloadPrice).Add(siafundFee)

	// Set a minimum on the price, then normalize to a sane precision.
	if totalPrice.Cmp(minTotalPrice) < 0 {
		totalPrice = minTotalPrice
	}
	baseU64, err := minTotalPrice.Div(priceDivNormalization).Uint64()
	if err != nil {
		baseU64 = math.MaxUint64
	}
	actualU64, err := totalPrice.Div(priceDivNormalization).Uint64()
	if err != nil {
		actualU64 = math.MaxUint64
	}
	base := float64(baseU64)
	actual := float64(actualU64)

	weight := float64(1)
	for i := 0; i < priceExponentiation; i++ {
		weight *= base / actual
	}
	return weight
}

// storageRemainingAdjustments adjusts the weight of the entry according to how
// much storage it has remaining.
func storageRemainingAdjustments(entry modules.HostDBEntry) float64 {
	base := float64(1)
	if entry.RemainingStorage < 200*requiredStorage {
		base = base / 2 // 2x total penalty
	}
	if entry.RemainingStorage < 150*requiredStorage {
		base = base / 2 // 4x total penalty
	}
	if entry.RemainingStorage < 100*requiredStorage {
		base = base / 2 // 8x total penalty
	}
	if entry.RemainingStorage < 80*requiredStorage {
		base = base / 2 // 16x total penalty
	}
	if entry.RemainingStorage < 40*requiredStorage {
		base = base / 2 // 32x total penalty
	}
	if entry.RemainingStorage < 20*requiredStorage {
		base = base / 2 // 64x total penalty
	}
	if entry.RemainingStorage < 15*requiredStorage {
		base = base / 2 // 128x total penalty
	}
	if entry.RemainingStorage < 10*requiredStorage {
		base = base / 2 // 256x total penalty
	}
	if entry.RemainingStorage < 5*requiredStorage {
		base = base / 2 // 512x total penalty
	}
	if entry.RemainingStorage < 3*requiredStorage {
		base = base / 2 // 1024x total penalty
	}
	if entry.RemainingStorage < 2*requiredStorage {
		base = base / 2 // 2048x total penalty
	}
	if entry.RemainingStorage < requiredStorage {
		base = base / 2 // 4096x total penalty
	}
	return base
}

// versionAdjustments will adjust the weight of the entry according to the siad
// version reported by the host.
func versionAdjustments(entry modules.HostDBEntry) float64 {
	base := float64(1)
<<<<<<< HEAD
	if build.VersionCmp(entry.Version, "1.2.1") < 0 {
		base = base * 0.99999 // Safety value to make sure we update the version penalties every time we update the host.
	}
	if build.VersionCmp(entry.Version, "1.2.0") < 0 {
		base = base / 2 // 2x total penalty.
	}
	if build.VersionCmp(entry.Version, "1.1.2") < 0 {
		base = base / 2 // 4x total penalty.
	}
	if build.VersionCmp(entry.Version, "1.1.1") < 0 {
		base = base / 2 // 8x total penalty.
	}
	if build.VersionCmp(entry.Version, "1.0.3") < 0 {
		base = base / 2 // 16x total penalty.
	}
	if build.VersionCmp(entry.Version, "1.0.0") < 0 {
		base = base / 100 // 1600x total penalty.
=======
	if build.VersionCmp(entry.Version, "1.4.0") < 0 {
		base = base * 0.99999 // Safety value to make sure we update the version penalties every time we update the host.
	}
	if build.VersionCmp(entry.Version, "1.3.0") < 0 {
		base = base * 0.9
	}
	if build.VersionCmp(entry.Version, "1.2.2") < 0 {
		base = base * 0.9
	}
	if build.VersionCmp(entry.Version, "1.2.1") < 0 {
		base = base / 2 // 2x total penalty.
	}
	if build.VersionCmp(entry.Version, "1.2.0") < 0 {
		base = base / 2 // 4x total penalty.
	}
	if build.VersionCmp(entry.Version, "1.1.2") < 0 {
		base = base / 2 // 8x total penalty.
	}
	if build.VersionCmp(entry.Version, "1.1.1") < 0 {
		base = base / 2 // 16x total penalty.
	}
	if build.VersionCmp(entry.Version, "1.0.3") < 0 {
		base = base / 2 // 32x total penalty.
	}
	if build.VersionCmp(entry.Version, "1.0.0") < 0 {
		base = base / 1000 // 32,000x total penalty.
>>>>>>> 95854a28
	}
	return base
}

// lifetimeAdjustments will adjust the weight of the host according to the total
// amount of time that has passed since the host's original announcement.
func (hdb *HostDB) lifetimeAdjustments(entry modules.HostDBEntry) float64 {
	base := float64(1)
	if hdb.blockHeight >= entry.FirstSeen {
		age := hdb.blockHeight - entry.FirstSeen
		if age < 6000 {
			base = base / 2 // 2x total
		}
		if age < 4000 {
			base = base / 2 // 4x total
		}
		if age < 2000 {
			base = base / 2 // 8x total
		}
		if age < 1000 {
			base = base / 2 // 16x total
		}
		if age < 576 {
			base = base / 2 // 32x total
		}
		if age < 288 {
			base = base / 2 // 64x total
		}
		if age < 144 {
			base = base / 2 // 128x total
		}
	}
	return base
}

// uptimeAdjustments penalizes the host for having poor uptime, and for being
// offline.
//
// CAUTION: The function 'updateEntry' will manually fill out two scans for a
// new host to give the host some initial uptime or downtime. Modification of
// this function needs to be made paying attention to the structure of that
// function.
func (hdb *HostDB) uptimeAdjustments(entry modules.HostDBEntry) float64 {
	// Special case: if we have scanned the host twice or fewer, don't perform
	// uptime math.
	if len(entry.ScanHistory) == 0 {
		return 0.25
	}
	if len(entry.ScanHistory) == 1 {
		if entry.ScanHistory[0].Success {
			return 0.75
		}
		return 0.25
	}
	if len(entry.ScanHistory) == 2 {
		if entry.ScanHistory[0].Success && entry.ScanHistory[1].Success {
			return 0.85
		}
		if entry.ScanHistory[0].Success || entry.ScanHistory[1].Success {
			return 0.50
<<<<<<< HEAD
		}
		return 0.05
	}

	// Compute the total measured uptime and total measured downtime for this
	// host.
	downtime := entry.HistoricDowntime
	uptime := entry.HistoricUptime
	recentTime := entry.ScanHistory[0].Timestamp
	recentSuccess := entry.ScanHistory[0].Success
	for _, scan := range entry.ScanHistory[1:] {
		if recentTime.After(scan.Timestamp) {
			hdb.log.Critical("Host entry scan history not sorted.")
			// Ignore the unsorted scan entry.
			continue
		}
		if recentSuccess {
			uptime += scan.Timestamp.Sub(recentTime)
		} else {
			downtime += scan.Timestamp.Sub(recentTime)
		}
=======
		}
		return 0.05
	}

	// Compute the total measured uptime and total measured downtime for this
	// host.
	downtime := entry.HistoricDowntime
	uptime := entry.HistoricUptime
	recentTime := entry.ScanHistory[0].Timestamp
	recentSuccess := entry.ScanHistory[0].Success
	for _, scan := range entry.ScanHistory[1:] {
		if recentTime.After(scan.Timestamp) {
			hdb.log.Critical("Host entry scan history not sorted.")
			// Ignore the unsorted scan entry.
			continue
		}
		if recentSuccess {
			uptime += scan.Timestamp.Sub(recentTime)
		} else {
			downtime += scan.Timestamp.Sub(recentTime)
		}
>>>>>>> 95854a28
		recentTime = scan.Timestamp
		recentSuccess = scan.Success
	}
	// Sanity check against 0 total time.
	if uptime == 0 && downtime == 0 {
		return 0.001 // Shouldn't happen.
	}

	// Compute the uptime ratio, but shift by 0.02 to acknowledge fully that
	// 98% uptime and 100% uptime is valued the same.
	uptimeRatio := float64(uptime) / float64(uptime+downtime)
	if uptimeRatio > 0.98 {
		uptimeRatio = 0.98
	}
	uptimeRatio += 0.02

	// Cap the total amount of downtime allowed based on the total number of
	// scans that have happened.
	allowedDowntime := 0.03 * float64(len(entry.ScanHistory))
	if uptimeRatio < 1-allowedDowntime {
		uptimeRatio = 1 - allowedDowntime
	}

	// Calculate the penalty for low uptime. Penalties increase extremely
	// quickly as uptime falls away from 95%.
	//
	// 100% uptime = 1
	// 98%  uptime = 1
	// 95%  uptime = 0.91
	// 90%  uptime = 0.51
	// 85%  uptime = 0.16
	// 80%  uptime = 0.03
	// 75%  uptime = 0.005
	// 70%  uptime = 0.001
	// 50%  uptime = 0.000002
	exp := 100 * math.Min(1-uptimeRatio, 0.20)
	return math.Pow(uptimeRatio, exp)
}

// calculateHostWeight returns the weight of a host according to the settings of
<<<<<<< HEAD
// the host database entry. Currently, only the price is considered.
func (hdb *HostDB) calculateHostWeight(entry modules.HostDBEntry) types.Currency {
	collateralReward := hdb.collateralAdjustments(entry)
	pricePenalty := hdb.priceAdjustments(entry)
	storageRemainingPenalty := storageRemainingAdjustments(entry)
	versionPenalty := versionAdjustments(entry)
	lifetimePenalty := hdb.lifetimeAdjustments(entry)
	uptimePenalty := hdb.uptimeAdjustments(entry)

	// Combine the adjustments.
	fullPenalty := collateralReward * pricePenalty * storageRemainingPenalty * versionPenalty * lifetimePenalty * uptimePenalty
=======
// the host database entry.
func (hdb *HostDB) calculateHostWeight(entry modules.HostDBEntry) types.Currency {
	collateralReward := hdb.collateralAdjustments(entry)
	interactionPenalty := hdb.interactionAdjustments(entry)
	lifetimePenalty := hdb.lifetimeAdjustments(entry)
	pricePenalty := hdb.priceAdjustments(entry)
	storageRemainingPenalty := storageRemainingAdjustments(entry)
	uptimePenalty := hdb.uptimeAdjustments(entry)
	versionPenalty := versionAdjustments(entry)

	// Combine the adjustments.
	fullPenalty := collateralReward * interactionPenalty * lifetimePenalty *
		pricePenalty * storageRemainingPenalty * uptimePenalty * versionPenalty
>>>>>>> 95854a28

	// Return a types.Currency.
	weight := baseWeight.MulFloat(fullPenalty)
	if weight.IsZero() {
		// A weight of zero is problematic for for the host tree.
		return types.NewCurrency64(1)
	}
	return weight
}

<<<<<<< HEAD
// ScoreBreakdown provdes a detailed set of scalars and bools indicating
// elements of the host's overall score.
func (hdb *HostDB) ScoreBreakdown(entry modules.HostDBEntry) modules.HostScoreBreakdown {
	return modules.HostScoreBreakdown{
		Score: hdb.calculateHostWeight(entry),
=======
// calculateConversionRate calculates the conversion rate of the provided
// host score, comparing it to the hosts in the database and returning what
// percentage of contracts it is likely to participate in.
func (hdb *HostDB) calculateConversionRate(score types.Currency) float64 {
	var totalScore types.Currency
	for _, h := range hdb.ActiveHosts() {
		totalScore = totalScore.Add(hdb.calculateHostWeight(h))
	}
	if totalScore.IsZero() {
		totalScore = types.NewCurrency64(1)
	}
	conversionRate, _ := big.NewRat(0, 1).SetFrac(score.Mul64(50).Big(), totalScore.Big()).Float64()
	if conversionRate > 100 {
		conversionRate = 100
	}
	return conversionRate
}

// EstimateHostScore takes a HostExternalSettings and returns the estimated
// score of that host in the hostdb, assuming no penalties for age or uptime.
func (hdb *HostDB) EstimateHostScore(entry modules.HostDBEntry) modules.HostScoreBreakdown {
	// Grab the adjustments. Age, and uptime penalties are set to '1', to
	// assume best behavior from the host.
	collateralReward := hdb.collateralAdjustments(entry)
	pricePenalty := hdb.priceAdjustments(entry)
	storageRemainingPenalty := storageRemainingAdjustments(entry)
	versionPenalty := versionAdjustments(entry)

	// Combine into a full penalty, then determine the resulting estimated
	// score.
	fullPenalty := collateralReward * pricePenalty * storageRemainingPenalty * versionPenalty
	estimatedScore := baseWeight.MulFloat(fullPenalty)
	if estimatedScore.IsZero() {
		estimatedScore = types.NewCurrency64(1)
	}

	// Compile the estimates into a host score breakdown.
	return modules.HostScoreBreakdown{
		Score:          estimatedScore,
		ConversionRate: hdb.calculateConversionRate(estimatedScore),

		AgeAdjustment:              1,
		BurnAdjustment:             1,
		CollateralAdjustment:       collateralReward,
		PriceAdjustment:            pricePenalty,
		StorageRemainingAdjustment: storageRemainingPenalty,
		UptimeAdjustment:           1,
		VersionAdjustment:          versionPenalty,
	}
}

// ScoreBreakdown provdes a detailed set of scalars and bools indicating
// elements of the host's overall score.
func (hdb *HostDB) ScoreBreakdown(entry modules.HostDBEntry) modules.HostScoreBreakdown {
	hdb.mu.Lock()
	defer hdb.mu.Unlock()

	score := hdb.calculateHostWeight(entry)
	return modules.HostScoreBreakdown{
		Score:          score,
		ConversionRate: hdb.calculateConversionRate(score),
>>>>>>> 95854a28

		AgeAdjustment:              hdb.lifetimeAdjustments(entry),
		BurnAdjustment:             1,
		CollateralAdjustment:       hdb.collateralAdjustments(entry),
<<<<<<< HEAD
=======
		InteractionAdjustment:      hdb.interactionAdjustments(entry),
>>>>>>> 95854a28
		PriceAdjustment:            hdb.priceAdjustments(entry),
		StorageRemainingAdjustment: storageRemainingAdjustments(entry),
		UptimeAdjustment:           hdb.uptimeAdjustments(entry),
		VersionAdjustment:          versionAdjustments(entry),
	}
}<|MERGE_RESOLUTION|>--- conflicted
+++ resolved
@@ -30,11 +30,7 @@
 	// minCollateral is the amount of collateral we weight all hosts as having,
 	// even if they do not have any collateral. This is to temporarily prop up
 	// weak / cheap hosts on the network while the network is bootstrapping.
-<<<<<<< HEAD
-	minCollateral = types.SiacoinPrecision.Mul64(25).Div64(tbMonth)
-=======
 	minCollateral = types.SiacoinPrecision.Mul64(5).Div64(tbMonth)
->>>>>>> 95854a28
 
 	// Set a minimum price, below which setting lower prices will no longer put
 	// this host at an advatnage. This price is considered the bar for
@@ -43,19 +39,11 @@
 	//
 	// NOTE: This needs to be intelligently adjusted down as the practical price
 	// of storage changes, and as the price of the siacoin changes.
-<<<<<<< HEAD
-	minTotalPrice = types.SiacoinPrecision.Mul64(250).Div64(tbMonth)
-
-	// priceExponentiation is the number of times that the weight is divided by
-	// the price.
-	priceExponentiation = 4
-=======
 	minTotalPrice = types.SiacoinPrecision.Mul64(25).Div64(tbMonth)
 
 	// priceExponentiation is the number of times that the weight is divided by
 	// the price.
 	priceExponentiation = 5
->>>>>>> 95854a28
 
 	// requiredStorage indicates the amount of storage that the host must be
 	// offering in order to be considered a valuable/worthwhile host.
@@ -104,8 +92,6 @@
 	return weight
 }
 
-<<<<<<< HEAD
-=======
 // interactionAdjustments determine the penalty to be applied to a host for the
 // historic and currnet interactions with that host. This function focuses on
 // historic interactions and ignores recent interactions.
@@ -128,7 +114,6 @@
 	return math.Pow(ratio, 15)
 }
 
->>>>>>> 95854a28
 // priceAdjustments will adjust the weight of the entry according to the prices
 // that it has set.
 func (hdb *HostDB) priceAdjustments(entry modules.HostDBEntry) float64 {
@@ -157,11 +142,7 @@
 	//
 	// In the future, the renter should be able to track average user behavior
 	// and adjust accordingly. This flexibility will be added later.
-<<<<<<< HEAD
-	adjustedContractPrice := entry.ContractPrice.Div64(6048).Div64(15e9)        // Adjust contract price to match 25GB for 6 weeks.
-=======
 	adjustedContractPrice := entry.ContractPrice.Div64(6048).Div64(25e9)        // Adjust contract price to match 25GB for 6 weeks.
->>>>>>> 95854a28
 	adjustedUploadPrice := entry.UploadBandwidthPrice.Div64(24192)              // Adjust upload price to match a single upload over 24 weeks.
 	adjustedDownloadPrice := entry.DownloadBandwidthPrice.Div64(12096).Div64(3) // Adjust download price to match one download over 12 weeks, 1 redundancy.
 	siafundFee := adjustedContractPrice.Add(adjustedUploadPrice).Add(adjustedDownloadPrice).Add(entry.Collateral).MulTax()
@@ -236,25 +217,6 @@
 // version reported by the host.
 func versionAdjustments(entry modules.HostDBEntry) float64 {
 	base := float64(1)
-<<<<<<< HEAD
-	if build.VersionCmp(entry.Version, "1.2.1") < 0 {
-		base = base * 0.99999 // Safety value to make sure we update the version penalties every time we update the host.
-	}
-	if build.VersionCmp(entry.Version, "1.2.0") < 0 {
-		base = base / 2 // 2x total penalty.
-	}
-	if build.VersionCmp(entry.Version, "1.1.2") < 0 {
-		base = base / 2 // 4x total penalty.
-	}
-	if build.VersionCmp(entry.Version, "1.1.1") < 0 {
-		base = base / 2 // 8x total penalty.
-	}
-	if build.VersionCmp(entry.Version, "1.0.3") < 0 {
-		base = base / 2 // 16x total penalty.
-	}
-	if build.VersionCmp(entry.Version, "1.0.0") < 0 {
-		base = base / 100 // 1600x total penalty.
-=======
 	if build.VersionCmp(entry.Version, "1.4.0") < 0 {
 		base = base * 0.99999 // Safety value to make sure we update the version penalties every time we update the host.
 	}
@@ -281,7 +243,6 @@
 	}
 	if build.VersionCmp(entry.Version, "1.0.0") < 0 {
 		base = base / 1000 // 32,000x total penalty.
->>>>>>> 95854a28
 	}
 	return base
 }
@@ -342,7 +303,6 @@
 		}
 		if entry.ScanHistory[0].Success || entry.ScanHistory[1].Success {
 			return 0.50
-<<<<<<< HEAD
 		}
 		return 0.05
 	}
@@ -364,29 +324,6 @@
 		} else {
 			downtime += scan.Timestamp.Sub(recentTime)
 		}
-=======
-		}
-		return 0.05
-	}
-
-	// Compute the total measured uptime and total measured downtime for this
-	// host.
-	downtime := entry.HistoricDowntime
-	uptime := entry.HistoricUptime
-	recentTime := entry.ScanHistory[0].Timestamp
-	recentSuccess := entry.ScanHistory[0].Success
-	for _, scan := range entry.ScanHistory[1:] {
-		if recentTime.After(scan.Timestamp) {
-			hdb.log.Critical("Host entry scan history not sorted.")
-			// Ignore the unsorted scan entry.
-			continue
-		}
-		if recentSuccess {
-			uptime += scan.Timestamp.Sub(recentTime)
-		} else {
-			downtime += scan.Timestamp.Sub(recentTime)
-		}
->>>>>>> 95854a28
 		recentTime = scan.Timestamp
 		recentSuccess = scan.Success
 	}
@@ -427,19 +364,6 @@
 }
 
 // calculateHostWeight returns the weight of a host according to the settings of
-<<<<<<< HEAD
-// the host database entry. Currently, only the price is considered.
-func (hdb *HostDB) calculateHostWeight(entry modules.HostDBEntry) types.Currency {
-	collateralReward := hdb.collateralAdjustments(entry)
-	pricePenalty := hdb.priceAdjustments(entry)
-	storageRemainingPenalty := storageRemainingAdjustments(entry)
-	versionPenalty := versionAdjustments(entry)
-	lifetimePenalty := hdb.lifetimeAdjustments(entry)
-	uptimePenalty := hdb.uptimeAdjustments(entry)
-
-	// Combine the adjustments.
-	fullPenalty := collateralReward * pricePenalty * storageRemainingPenalty * versionPenalty * lifetimePenalty * uptimePenalty
-=======
 // the host database entry.
 func (hdb *HostDB) calculateHostWeight(entry modules.HostDBEntry) types.Currency {
 	collateralReward := hdb.collateralAdjustments(entry)
@@ -453,7 +377,6 @@
 	// Combine the adjustments.
 	fullPenalty := collateralReward * interactionPenalty * lifetimePenalty *
 		pricePenalty * storageRemainingPenalty * uptimePenalty * versionPenalty
->>>>>>> 95854a28
 
 	// Return a types.Currency.
 	weight := baseWeight.MulFloat(fullPenalty)
@@ -464,13 +387,6 @@
 	return weight
 }
 
-<<<<<<< HEAD
-// ScoreBreakdown provdes a detailed set of scalars and bools indicating
-// elements of the host's overall score.
-func (hdb *HostDB) ScoreBreakdown(entry modules.HostDBEntry) modules.HostScoreBreakdown {
-	return modules.HostScoreBreakdown{
-		Score: hdb.calculateHostWeight(entry),
-=======
 // calculateConversionRate calculates the conversion rate of the provided
 // host score, comparing it to the hosts in the database and returning what
 // percentage of contracts it is likely to participate in.
@@ -532,15 +448,11 @@
 	return modules.HostScoreBreakdown{
 		Score:          score,
 		ConversionRate: hdb.calculateConversionRate(score),
->>>>>>> 95854a28
 
 		AgeAdjustment:              hdb.lifetimeAdjustments(entry),
 		BurnAdjustment:             1,
 		CollateralAdjustment:       hdb.collateralAdjustments(entry),
-<<<<<<< HEAD
-=======
 		InteractionAdjustment:      hdb.interactionAdjustments(entry),
->>>>>>> 95854a28
 		PriceAdjustment:            hdb.priceAdjustments(entry),
 		StorageRemainingAdjustment: storageRemainingAdjustments(entry),
 		UptimeAdjustment:           hdb.uptimeAdjustments(entry),
