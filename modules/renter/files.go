package renter

import (
	"errors"
	"os"
	"path/filepath"
	"sync"

	"github.com/NebulousLabs/Sia/build"
	"github.com/NebulousLabs/Sia/crypto"
	"github.com/NebulousLabs/Sia/modules"
	"github.com/NebulousLabs/Sia/types"
)

var (
	ErrEmptyFilename = errors.New("filename must be a nonempty string")
	ErrUnknownPath   = errors.New("no file known with that path")
	ErrPathOverload  = errors.New("a file already exists at that location")
)

// A file is a single file that has been uploaded to the network. Files are
// split into equal-length chunks, which are then erasure-coded into pieces.
// Each piece is separately encrypted, using a key derived from the file's
// master key. The pieces are uploaded to hosts in groups, such that one file
// contract covers many pieces.
type file struct {
	name        string
	size        uint64 // Static - can be accessed without lock.
	contracts   map[types.FileContractID]fileContract
	masterKey   crypto.TwofishKey    // Static - can be accessed without lock.
	erasureCode modules.ErasureCoder // Static - can be accessed without lock.
	pieceSize   uint64               // Static - can be accessed without lock.
	mode        uint32               // actually an os.FileMode

	mu sync.RWMutex
}

// A fileContract is a contract covering an arbitrary number of file pieces.
// Chunk/Piece metadata is used to split the raw contract data appropriately.
type fileContract struct {
	ID     types.FileContractID
	IP     modules.NetAddress
	Pieces []pieceData

	WindowStart types.BlockHeight
}

// pieceData contains the metadata necessary to request a piece from a
// fetcher.
//
// TODO: Add an 'Unavailable' flag that can be set if the host loses the piece.
// Some TODOs exist in 'repair.go' related to this field.
type pieceData struct {
	Chunk      uint64      // which chunk the piece belongs to
	Piece      uint64      // the index of the piece in the chunk
	MerkleRoot crypto.Hash // the Merkle root of the piece
}

// deriveKey derives the key used to encrypt and decrypt a specific file piece.
func deriveKey(masterKey crypto.TwofishKey, chunkIndex, pieceIndex uint64) crypto.TwofishKey {
	return crypto.TwofishKey(crypto.HashAll(masterKey, chunkIndex, pieceIndex))
}

// chunkSize returns the size of one chunk.
func (f *file) chunkSize() uint64 {
	return f.pieceSize * uint64(f.erasureCode.MinPieces())
}

// numChunks returns the number of chunks that f was split into.
func (f *file) numChunks() uint64 {
	// empty files still need at least one chunk
	if f.size == 0 {
		return 1
	}
	n := f.size / f.chunkSize()
	// last chunk will be padded, unless chunkSize divides file evenly.
	if f.size%f.chunkSize() != 0 {
		n++
	}
	return n
}

// available indicates whether the file is ready to be downloaded.
<<<<<<< HEAD
func (f *file) available() bool {
=======
func (f *file) available(isOffline func(types.FileContractID) bool) bool {
>>>>>>> 95854a28
	chunkPieces := make([]int, f.numChunks())
	for _, fc := range f.contracts {
		if isOffline(fc.ID) {
			continue
		}
		for _, p := range fc.Pieces {
			chunkPieces[p.Chunk]++
		}
	}
	for _, n := range chunkPieces {
		if n < f.erasureCode.MinPieces() {
			return false
		}
	}
	return true
}

// uploadProgress indicates what percentage of the file (plus redundancy) has
// been uploaded. Note that a file may be Available long before UploadProgress
// reaches 100%, and UploadProgress may report a value greater than 100%.
func (f *file) uploadProgress() float64 {
	var uploaded uint64
	for _, fc := range f.contracts {
		uploaded += uint64(len(fc.Pieces)) * f.pieceSize
	}
	desired := f.pieceSize * uint64(f.erasureCode.NumPieces()) * f.numChunks()

	return 100 * (float64(uploaded) / float64(desired))
}

// redundancy returns the redundancy of the least redundant chunk. A file
// becomes available when this redundancy is >= 1. Assumes that every piece is
// unique within a file contract. -1 is returned if the file has size 0. It
// takes one argument, a map of offline contracts for this file.
func (f *file) redundancy(isOffline func(types.FileContractID) bool) float64 {
	if f.size == 0 {
		return -1
	}
	piecesPerChunk := make([]int, f.numChunks())
	// If the file has non-0 size then the number of chunks should also be
	// non-0. Therefore the f.size == 0 conditional block above must appear
	// before this check.
	if len(piecesPerChunk) == 0 {
		build.Critical("cannot get redundancy of a file with 0 chunks")
		return -1
	}
	for _, fc := range f.contracts {
		// do not count pieces from the contract if the contract is offline
		if isOffline(fc.ID) {
			continue
		}
		for _, p := range fc.Pieces {
			piecesPerChunk[p.Chunk]++
		}
	}
	minPieces := piecesPerChunk[0]
	for _, numPieces := range piecesPerChunk {
		if numPieces < minPieces {
			minPieces = numPieces
		}
	}
	return float64(minPieces) / float64(f.erasureCode.MinPieces())
}

// expiration returns the lowest height at which any of the file's contracts
// will expire.
func (f *file) expiration() types.BlockHeight {
	if len(f.contracts) == 0 {
		return 0
	}
	lowest := ^types.BlockHeight(0)
	for _, fc := range f.contracts {
		if fc.WindowStart < lowest {
			lowest = fc.WindowStart
		}
	}
	return lowest
}

// newFile creates a new file object.
func newFile(name string, code modules.ErasureCoder, pieceSize, fileSize uint64) *file {
	return &file{
		name:        name,
		size:        fileSize,
		contracts:   make(map[types.FileContractID]fileContract),
		masterKey:   crypto.GenerateTwofishKey(),
		erasureCode: code,
		pieceSize:   pieceSize,
	}
}

// DeleteFile removes a file entry from the renter and deletes its data from
// the hosts it is stored on.
//
// TODO: The data is not cleared from any contracts where the host is not
// immediately online.
func (r *Renter) DeleteFile(nickname string) error {
	lockID := r.mu.Lock()
	f, exists := r.files[nickname]
	if !exists {
		r.mu.Unlock(lockID)
		return ErrUnknownPath
	}
	delete(r.files, nickname)
	delete(r.tracking, nickname)
	err := os.RemoveAll(filepath.Join(r.persistDir, f.name+ShareExtension))
	if err != nil {
		r.log.Println("WARN: couldn't remove .sia file during delete:", err)
	}
	r.saveSync()
	r.mu.Unlock(lockID)

	// delete the file's associated contract data.
	f.mu.Lock()
	defer f.mu.Unlock()

	// TODO: delete the sectors of the file as well.

	return nil
}

// FileList returns all of the files that the renter has.
func (r *Renter) FileList() []modules.FileInfo {
	var files []*file
	lockID := r.mu.RLock()
	for _, f := range r.files {
<<<<<<< HEAD
=======
		files = append(files, f)
	}
	r.mu.RUnlock(lockID)

	isOffline := func(id types.FileContractID) bool {
		id = r.hostContractor.ResolveID(id)
		offline := r.hostContractor.IsOffline(id)
		contract, exists := r.hostContractor.ContractByID(id)
		if !exists {
			return true
		}
		return offline || !contract.GoodForRenew
	}

	var fileList []modules.FileInfo
	for _, f := range files {
>>>>>>> 95854a28
		f.mu.RLock()
		renewing := true
		fileList = append(fileList, modules.FileInfo{
			SiaPath:        f.name,
			Filesize:       f.size,
			Renewing:       renewing,
			Available:      f.available(isOffline),
			Redundancy:     f.redundancy(isOffline),
			UploadProgress: f.uploadProgress(),
			Expiration:     f.expiration(),
		})
		f.mu.RUnlock()
	}
	return fileList
}

// RenameFile takes an existing file and changes the nickname. The original
// file must exist, and there must not be any file that already has the
// replacement nickname.
func (r *Renter) RenameFile(currentName, newName string) error {
	lockID := r.mu.Lock()
	defer r.mu.Unlock(lockID)

	// Check that newName is nonempty.
	if newName == "" {
		return ErrEmptyFilename
	}

	// Check that currentName exists and newName doesn't.
	file, exists := r.files[currentName]
	if !exists {
		return ErrUnknownPath
	}
	_, exists = r.files[newName]
	if exists {
		return ErrPathOverload
	}

	// Modify the file and save it to disk.
	file.mu.Lock()
	file.name = newName
	err := r.saveFile(file)
	file.mu.Unlock()
	if err != nil {
		return err
	}

	// Update the entries in the renter.
	delete(r.files, currentName)
	r.files[newName] = file
	if t, ok := r.tracking[currentName]; ok {
		delete(r.tracking, currentName)
		r.tracking[newName] = t
	}
	err = r.saveSync()
	if err != nil {
		return err
	}

	// Delete the old .sia file.
	oldPath := filepath.Join(r.persistDir, currentName+ShareExtension)
	return os.RemoveAll(oldPath)
}<|MERGE_RESOLUTION|>--- conflicted
+++ resolved
@@ -81,11 +81,7 @@
 }
 
 // available indicates whether the file is ready to be downloaded.
-<<<<<<< HEAD
-func (f *file) available() bool {
-=======
 func (f *file) available(isOffline func(types.FileContractID) bool) bool {
->>>>>>> 95854a28
 	chunkPieces := make([]int, f.numChunks())
 	for _, fc := range f.contracts {
 		if isOffline(fc.ID) {
@@ -212,8 +208,6 @@
 	var files []*file
 	lockID := r.mu.RLock()
 	for _, f := range r.files {
-<<<<<<< HEAD
-=======
 		files = append(files, f)
 	}
 	r.mu.RUnlock(lockID)
@@ -230,7 +224,6 @@
 
 	var fileList []modules.FileInfo
 	for _, f := range files {
->>>>>>> 95854a28
 		f.mu.RLock()
 		renewing := true
 		fileList = append(fileList, modules.FileInfo{
