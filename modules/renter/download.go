package renter

// NOTE: All chunk recovery (which involves high computation and disk syncing)
// is done in the primary download loop thread. At some point this may be a
// significant performance bottleneck.

import (
	"bytes"
	"errors"
<<<<<<< HEAD
=======
	"io"
>>>>>>> 95854a28
	"os"
	"sync"
	"sync/atomic"
	"time"

	"github.com/NebulousLabs/Sia/build"
	"github.com/NebulousLabs/Sia/crypto"
	"github.com/NebulousLabs/Sia/modules"
	"github.com/NebulousLabs/Sia/types"
)

const (
	defaultFilePerm         = 0666
	downloadFailureCooldown = time.Minute * 30
)

var (
	errPrevErr            = errors.New("download could not be completed due to a previous error")
	errInsufficientHosts  = errors.New("insufficient hosts to recover file")
	errInsufficientPieces = errors.New("couldn't fetch enough pieces to recover data")

	// maxActiveDownloadPieces determines the maximum number of pieces that are
	// allowed to be concurrently downloading. More pieces means more
	// parallelism, but also more RAM usage.
	//
	// TODO: Allow this number to be established in the renter settings.
	maxActiveDownloadPieces = build.Select(build.Var{
		Standard: int(60),
		Dev:      int(10),
		Testing:  int(5),
	}).(int)
)

type (
	// chunkDownload tracks the progress of a chunk. The chunk download object
	// should only be read or modified inside of the main download loop thread.
	chunkDownload struct {
		download *download
		index    uint64 // index of the chunk within the download

		// completedPieces contains information about which pieces have been
		// successfully downloaded.
		//
		// workerAttempts contains a list of workers that are able to fetch a
		// piece of the chunk, mapped to an indication of whether or not they
		// have tried to fetch a piece of the chunk.
		completedPieces map[uint64][]byte
		workerAttempts  map[types.FileContractID]bool
	}
<<<<<<< HEAD

	// A download is a file download that has been queued by the renter.
	download struct {
		// Progress variables.
		atomicDataReceived uint64
		downloadComplete   bool
		downloadErr        error
		finishedChunks     []bool

		// Timestamp information.
		completeTime time.Time
		startTime    time.Time

		// Static information about the file - can be read without a lock.
		chunkSize         uint64
		destination       string
		erasureCode       modules.ErasureCoder
		fileSize          uint64
		masterKey         crypto.TwofishKey
		numChunks         uint64
		pieceSet          []map[types.FileContractID]pieceData
		reportedPieceSize uint64
		siapath           string

		// Syncrhonization tools.
		downloadFinished chan struct{}
		mu               sync.Mutex
	}

	// downloadState tracks all of the stateful information within the download
	// loop, primarily used to simplify the use of helper functions. There is
	// no thread safety with the download state, as it is only ever accessed by
	// the primary download loop thread.
	downloadState struct {
		// activePieces tracks the number of pieces that have been scheduled
		// but have not yet been written to disk as a complete chunk.
		//
		// availableWorkers tracks which workers are currently idle and ready
		// to receive work.
		//
		// activeWorkers indicates the list of workers which are actively
		// download a piece, and can be utilized again later but are currently
		// unavailable.
		//
		// incompleteChunks is a list of chunks (by index) which have had a
		// download fail. Repeat entries means that multiple downloads failed.
		// A new worker should be assigned to the chunk for each failure,
		// unless no more workers exist who can download pieces for that chunk,
		// in which case the download has failed.
		//
		// resultChan is the channel that is used to receive completed worker
		// downloads.
		activePieces     int
		activeWorkers    map[types.FileContractID]struct{}
		availableWorkers []*worker
		incompleteChunks []*chunkDownload
		resultChan       chan finishedDownload
	}
)

// newDownload initializes and returns a download object.
func (r *Renter) newDownload(f *file, destination string, currentContracts map[modules.NetAddress]types.FileContractID) *download {
	d := &download{
		finishedChunks: make([]bool, f.numChunks()),

		startTime: time.Now(),

		chunkSize:   f.chunkSize(),
		destination: destination,
		erasureCode: f.erasureCode,
		fileSize:    f.size,
		masterKey:   f.masterKey,
		numChunks:   f.numChunks(),
		siapath:     f.name,

		downloadFinished: make(chan struct{}),
	}
	// Allocate the piece size and progress bar so that the download will
	// finish at exactly 100%. Due to rounding error and padding, there is not
	// a strict mapping between 'progress' and 'bytes downloaded' - it is
	// actually necessary to download more bytes than the size of the file.
	d.reportedPieceSize = d.fileSize / (d.numChunks * uint64(d.erasureCode.MinPieces()))
	d.atomicDataReceived = d.fileSize - (d.reportedPieceSize * d.numChunks * uint64(d.erasureCode.MinPieces()))

	// Assemble the piece set for the download.
	d.pieceSet = make([]map[types.FileContractID]pieceData, f.numChunks())
	for i := range d.pieceSet {
		d.pieceSet[i] = make(map[types.FileContractID]pieceData)
	}
	f.mu.RLock()
	for _, contract := range f.contracts {
		// Get latest contract ID.
		id, ok := currentContracts[contract.IP]
		if !ok {
			// No matching NetAddress; try using a revised ID.
			id = r.hostContractor.ResolveID(contract.ID)
			if id == contract.ID {
				continue
			}
		}
		for i := range contract.Pieces {
			d.pieceSet[contract.Pieces[i].Chunk][id] = contract.Pieces[i]
		}
	}
	f.mu.RUnlock()

	return d
}

// Err returns the error encountered by a download, if it exists.
func (d *download) Err() error {
	d.mu.Lock()
	defer d.mu.Unlock()

	return d.downloadErr
}

// fail will mark the download as complete, but with the provided error.
func (d *download) fail(err error) {
	if d.downloadComplete {
		// Either the download has already succeeded or failed, nothing to do.
		return
	}

	d.downloadComplete = true
	d.downloadErr = err
	close(d.downloadFinished)
}

// recoverChunk takes a chunk that has had a sufficient number of pieces
// downloaded and verifies, decrypts and decodes them into the file.
func (cd *chunkDownload) recoverChunk() error {
	// Assemble the chunk from the download.
	cd.download.mu.Lock()
	chunk := make([][]byte, cd.download.erasureCode.NumPieces())
	for pieceIndex, pieceData := range cd.completedPieces {
		chunk[pieceIndex] = pieceData
	}
	complete := cd.download.downloadComplete
	prevErr := cd.download.downloadErr
	cd.download.mu.Unlock()

	// Return early if the download has previously suffered an error.
	if complete {
		return build.ComposeErrors(errPrevErr, prevErr)
	}

	// Decrypt the chunk pieces.
	for i := range chunk {
		// Skip pieces that were not downloaded.
		if chunk[i] == nil {
			continue
		}

		// Decrypt the piece.
		key := deriveKey(cd.download.masterKey, cd.index, uint64(i))
		decryptedPiece, err := key.DecryptBytes(chunk[i])
		if err != nil {
			return build.ExtendErr("unable to decrypt piece", err)
		}
		chunk[i] = decryptedPiece
	}

	// Recover the chunk into a byte slice.
	recoverWriter := new(bytes.Buffer)
	recoverSize := cd.download.chunkSize
	if cd.index == cd.download.numChunks-1 && cd.download.fileSize%cd.download.chunkSize != 0 {
		recoverSize = cd.download.fileSize % cd.download.chunkSize
	}
	err := cd.download.erasureCode.Recover(chunk, recoverSize, recoverWriter)
	if err != nil {
		return build.ExtendErr("unable to recover chunk", err)
	}

	// Open a file handle for the download.
	fileDest, err := os.OpenFile(cd.download.destination, os.O_CREATE|os.O_WRONLY, defaultFilePerm)
	if err != nil {
		return build.ExtendErr("unable to open download destination", err)
	}
	defer fileDest.Close()

	// Write the bytes to the download file.
	result := recoverWriter.Bytes()
	_, err = fileDest.WriteAt(result, int64(cd.index*cd.download.chunkSize))
	if err != nil {
		return build.ExtendErr("unable to write to download destination", err)
	}

	// Sync the write to provide proper durability.
	err = fileDest.Sync()
	if err != nil {
		return build.ExtendErr("unable to sync download destination", err)
	}

	cd.download.mu.Lock()
	defer cd.download.mu.Unlock()

	// Update the download to signal that this chunk has completed. Only update
	// after the sync, so that durability is maintained.
	if cd.download.finishedChunks[cd.index] {
		build.Critical("recovering chunk when the chunk has already finished downloading")
	}
	cd.download.finishedChunks[cd.index] = true

	// Determine whether the download is complete.
	nowComplete := true
	for _, chunkComplete := range cd.download.finishedChunks {
		if !chunkComplete {
			nowComplete = false
			break
		}
	}
	if nowComplete {
		// Signal that the download is complete.
		cd.download.downloadComplete = true
		close(cd.download.downloadFinished)
	}
	return nil
}

// addDownloadToChunkQueue takes a file and adds all incomplete work from the file
// to the renter's chunk queue.
func (r *Renter) addDownloadToChunkQueue(d *download) {
	d.mu.Lock()
	defer d.mu.Unlock()

	// Skip this file if it has already errored out or has already finished
	// downloading.
	if d.downloadComplete {
		return
	}

	// Add the unfinished chunks one at a time.
	for i := range d.finishedChunks {
		// Skip chunks that have already finished downloading.
		if d.finishedChunks[i] {
			continue
		}

		// Add this chunk to the chunk queue.
		cd := &chunkDownload{
			download: d,
			index:    uint64(i),

			completedPieces: make(map[uint64][]byte),
			workerAttempts:  make(map[types.FileContractID]bool),
		}
		for fcid := range d.pieceSet[i] {
			cd.workerAttempts[fcid] = false
		}
		r.chunkQueue = append(r.chunkQueue, cd)
	}
}

// downloadIteration performs one iteration of the download loop.
func (r *Renter) managedDownloadIteration(ds *downloadState) {
	// Check for sleep and break conditions.
	if len(ds.incompleteChunks) == 0 && len(ds.activeWorkers) == 0 && len(r.chunkQueue) == 0 {
		// If the above conditions are true, it should also be the case that
		// the number of active pieces is zero.
		if ds.activePieces != 0 {
			r.log.Critical("ERROR: the renter is idle , but tracking active pieces:", ds.activePieces)
		}

		// Nothing to do. Sleep until there is something to do, or until
		// shutdown. Dislodge occasionally in case r.newDownloads misses a new
		// download.
		select {
		case d := <-r.newDownloads:
			r.addDownloadToChunkQueue(d)
		case <-r.tg.StopChan():
			return
		}
	}

	// Update the set of workers to include everyone in the worker pool.
	id := r.mu.Lock()
	r.updateWorkerPool()
	ds.availableWorkers = make([]*worker, 0, len(r.workerPool))
	for _, worker := range r.workerPool {
		// Ignore workers that are already in the active set of workers.
		_, exists := ds.activeWorkers[worker.contractID]
		if exists {
			continue
		}

		// Ignore workers that have a download failure recently.
		if time.Since(worker.recentDownloadFailure) < downloadFailureCooldown {
			continue
		}

		// TODO: Prune workers that do not provide value. If bandwidth can be
		// saturated with fewer workers, then the more expensive ones should be
		// eliminated.

		ds.availableWorkers = append(ds.availableWorkers, worker)
	}
	r.mu.Unlock(id)

	// Add new chunks to the extent that resources allow.
	r.managedScheduleNewChunks(ds)

	// Check for incomplete chunks, and assign workers to them where possible.
	r.managedScheduleIncompleteChunks(ds)

	// Wait for workers to return after downloading pieces.
	r.managedWaitOnDownloadWork(ds)
}

// managedScheduleIncompleteChunks iterates through all of the incomplete
// chunks and finds workers to complete the chunks.
// managedScheduleIncompleteChunks also checks wheter a chunk is unable to be
// completed.
func (r *Renter) managedScheduleIncompleteChunks(ds *downloadState) {
	var newIncompleteChunks []*chunkDownload
loop:
	for _, incompleteChunk := range ds.incompleteChunks {
		// Drop this chunk if the file download has failed in any way.
		incompleteChunk.download.mu.Lock()
		downloadComplete := incompleteChunk.download.downloadComplete
		incompleteChunk.download.mu.Unlock()
		if downloadComplete {
			// The download has most likely failed. No need to complete this
			// chunk.
			ds.activePieces--                                       // For the current incomplete chunk.
			ds.activePieces -= len(incompleteChunk.completedPieces) // For all completed pieces.

			// Clear the set of completed pieces so that we do not
			// over-subtract if the above code is run multiple times.
			incompleteChunk.completedPieces = make(map[uint64][]byte)
			continue
		}

		// Try to find a worker that is able to pick up the slack on the
		// incomplete download from the set of available workers.
		for i, worker := range ds.availableWorkers {
			scheduled, exists := incompleteChunk.workerAttempts[worker.contractID]
			if scheduled || !exists {
				// Either this worker does not contain a piece of this chunk,
				// or this worker has already been scheduled to download a
				// piece for this chunk.
				continue
			}

			// If no piece exists for this worker, do not give the worker this
			// download.
			piece, exists := incompleteChunk.download.pieceSet[incompleteChunk.index][worker.contractID]
			if !exists {
				continue
			}

			dw := downloadWork{
				dataRoot:      piece.MerkleRoot,
				pieceIndex:    piece.Piece,
				chunkDownload: incompleteChunk,
				resultChan:    ds.resultChan,
			}
			incompleteChunk.workerAttempts[worker.contractID] = true
			ds.availableWorkers = append(ds.availableWorkers[:i], ds.availableWorkers[i+1:]...)
			ds.activeWorkers[worker.contractID] = struct{}{}
			select {
			case worker.priorityDownloadChan <- dw:
			default:
				r.log.Critical("Download work not immediately received by worker")
			}
			continue loop
		}

		// Determine whether any of the workers in the set of active workers is
		// able to pick up the slack, indicating that the chunk can be
		// completed just not at this time.
		for fcid := range ds.activeWorkers {
			// Check whether a piece exists for this worker.
			_, exists1 := incompleteChunk.download.pieceSet[incompleteChunk.index][fcid]
			scheduled, exists2 := incompleteChunk.workerAttempts[fcid]
			if !scheduled && exists1 && exists2 {
				// This worker is able to complete the download for this chunk,
				// but is busy. Keep this chunk until the next iteration of the
				// download loop.
				newIncompleteChunks = append(newIncompleteChunks, incompleteChunk)
				continue loop
			}
		}

		// TODO: Determine whether any of the workers not in the available set
		// or the active set is able to pick up the slack. Verify that they are
		// safe to be scheduled, and then schedule them if so.

		// Cannot find workers to complete this download, fail the download
		// connected to this chunk.
		r.log.Println("Not enough workers to finish download:", errInsufficientHosts)
		incompleteChunk.download.fail(errInsufficientHosts)

		// Clear out the piece burden for this chunk.
		ds.activePieces--                                       // for the current incomplete chunk
		ds.activePieces -= len(incompleteChunk.completedPieces) // for all completed pieces
		// Clear the set of completed pieces so that we do not
		// over-subtract if the above code is run multiple times.
		incompleteChunk.completedPieces = make(map[uint64][]byte)
	}
	ds.incompleteChunks = newIncompleteChunks
}

// managedScheduleNewChunks uses the set of available workers to schedule new
// chunks if there are resources available to begin downloading them.
func (r *Renter) managedScheduleNewChunks(ds *downloadState) {
	// Keep adding chunks until a break condition is hit.
	for {
		chunkQueueLen := len(r.chunkQueue)
		if chunkQueueLen == 0 {
			// There are no more chunks to initiate, return.
			return
		}

		// View the next chunk.
		nextChunk := r.chunkQueue[0]

		// Check whether there are enough resources to perform the download.
		if ds.activePieces+nextChunk.download.erasureCode.MinPieces() > maxActiveDownloadPieces {
			// There is a limited amount of RAM available, and scheduling the
			// next piece would consume too much RAM.
			return
		}

		// Chunk is set to be downloaded. Clear it from the queue.
		r.chunkQueue = r.chunkQueue[1:]

		// Check if the download has already completed. If it has, it's because
		// the download failed.
		nextChunk.download.mu.Lock()
		downloadComplete := nextChunk.download.downloadComplete
		nextChunk.download.mu.Unlock()
		if downloadComplete {
			// Download has already failed.
			continue
		}

		// Add an incomplete chunk entry for every piece of the download.
		for i := 0; i < nextChunk.download.erasureCode.MinPieces(); i++ {
			ds.incompleteChunks = append(ds.incompleteChunks, nextChunk)
		}
		ds.activePieces += nextChunk.download.erasureCode.MinPieces()
	}
}

// managedWaitOnDownloadWork will wait for workers to return after attempting to
// download a piece.
func (r *Renter) managedWaitOnDownloadWork(ds *downloadState) {
	// If there are no workers performing work, return early.
	if len(ds.activeWorkers) == 0 {
		return
	}

	// Wait for a piece to return. If a new download arrives while waiting, add
	// it to the download queue immediately.
	var finishedDownload finishedDownload
	select {
	case <-r.tg.StopChan():
		return
	case d := <-r.newDownloads:
		r.addDownloadToChunkQueue(d)
		return
	case finishedDownload = <-ds.resultChan:
	}

	// Prepare the piece.
	workerID := finishedDownload.workerID
	delete(ds.activeWorkers, workerID)

	// Fetch the corresponding worker.
	id := r.mu.RLock()
	worker, exists := r.workerPool[workerID]
	r.mu.RUnlock(id)
	if !exists {
		return
	}

	// Check for an error.
	cd := finishedDownload.chunkDownload
	if finishedDownload.err != nil {
		r.log.Debugln("Error when downloading a piece:", finishedDownload.err)
		worker.recentDownloadFailure = time.Now()
		ds.incompleteChunks = append(ds.incompleteChunks, cd)
		return
	}

	// Add this returned piece to the appropriate chunk.
	cd.completedPieces[finishedDownload.pieceIndex] = finishedDownload.data
	atomic.AddUint64(&cd.download.atomicDataReceived, cd.download.reportedPieceSize)

	// If the chunk has completed, perform chunk recovery.
	if len(cd.completedPieces) == cd.download.erasureCode.MinPieces() {
		err := cd.recoverChunk()
		ds.activePieces -= len(cd.completedPieces)
		cd.completedPieces = make(map[uint64][]byte)
		if err != nil {
			r.log.Println("Download failed - could not recover a chunk:", err)
			cd.download.mu.Lock()
			cd.download.fail(err)
			cd.download.mu.Unlock()
		}
	}
}

// threadedDownloadLoop utilizes the worker pool to make progress on any queued
// downloads.
func (r *Renter) threadedDownloadLoop() {
	// Compile the set of available workers.
	id := r.mu.RLock()
	availableWorkers := make([]*worker, 0, len(r.workerPool))
	for _, worker := range r.workerPool {
		availableWorkers = append(availableWorkers, worker)
	}
	r.mu.RUnlock(id)

	// Create the download state.
	ds := &downloadState{
		activeWorkers:    make(map[types.FileContractID]struct{}),
		availableWorkers: availableWorkers,
		incompleteChunks: make([]*chunkDownload, 0),
		resultChan:       make(chan finishedDownload),
	}
	for {
		if r.tg.Add() != nil {
			return
=======

	// A download is a file download that has been queued by the renter.
	download struct {
		// Progress variables.
		atomicDataReceived uint64
		downloadComplete   bool
		downloadErr        error
		finishedChunks     map[uint64]bool
		offset             uint64
		length             uint64

		// Timestamp information.
		completeTime time.Time
		startTime    time.Time

		// Static information about the file - can be read without a lock.
		chunkSize   uint64
		destination modules.DownloadWriter
		erasureCode modules.ErasureCoder
		fileSize    uint64
		masterKey   crypto.TwofishKey
		numChunks   uint64

		// pieceSet contains a sparse map of the chunk indices to be downloaded to
		// their piece data.
		pieceSet          map[uint64]map[types.FileContractID]pieceData
		reportedPieceSize uint64
		siapath           string

		// Syncrhonization tools.
		downloadFinished chan struct{}
		mu               sync.Mutex
	}

	// downloadState tracks all of the stateful information within the download
	// loop, primarily used to simplify the use of helper functions. There is
	// no thread safety with the download state, as it is only ever accessed by
	// the primary download loop thread.
	downloadState struct {
		// activePieces tracks the number of pieces that have been scheduled
		// but have not yet been written to disk as a complete chunk.
		//
		// availableWorkers tracks which workers are currently idle and ready
		// to receive work.
		//
		// activeWorkers indicates the list of workers which are actively
		// download a piece, and can be utilized again later but are currently
		// unavailable.
		//
		// incompleteChunks is a list of chunks (by index) which have had a
		// download fail. Repeat entries means that multiple downloads failed.
		// A new worker should be assigned to the chunk for each failure,
		// unless no more workers exist who can download pieces for that chunk,
		// in which case the download has failed.
		//
		// resultChan is the channel that is used to receive completed worker
		// downloads.
		activePieces     int
		activeWorkers    map[types.FileContractID]struct{}
		availableWorkers []*worker
		incompleteChunks []*chunkDownload
		resultChan       chan finishedDownload
	}
)

// newSectionDownload initialises and returns a download object for the specified chunk.
func (r *Renter) newSectionDownload(f *file, destination modules.DownloadWriter, offset, length uint64) *download {
	d := newDownload(f, destination)

	if length == 0 {
		build.Critical("download length should not be zero")
		d.fail(errors.New("download length should not be zero"))
		return d
	}

	// Settings specific to a chunk download.
	d.offset = offset
	d.length = length

	// Calculate chunks to download.
	minChunk := offset / f.chunkSize()
	maxChunk := (offset + length - 1) / f.chunkSize() // maxChunk is 1-indexed

	// mark the chunks as not being downloaded yet
	for i := minChunk; i <= maxChunk; i++ {
		d.finishedChunks[i] = false
	}

	d.initPieceSet(f, r)
	return d
}

// newDownload creates a newly initialized download.
func newDownload(f *file, destination modules.DownloadWriter) *download {
	return &download{
		startTime:        time.Now(),
		chunkSize:        f.chunkSize(),
		destination:      destination,
		erasureCode:      f.erasureCode,
		fileSize:         f.size,
		masterKey:        f.masterKey,
		numChunks:        f.numChunks(),
		siapath:          f.name,
		downloadFinished: make(chan struct{}),
		finishedChunks:   make(map[uint64]bool),
	}
}

// initPieceSet initialises the piece set, including calculations of the total download size.
func (d *download) initPieceSet(f *file, r *Renter) {
	// Allocate the piece size and progress bar so that the download will
	// finish at exactly 100%. Due to rounding error and padding, there is not
	// a strict mapping between 'progress' and 'bytes downloaded' - it is
	// actually necessary to download more bytes than the size of the file.
	// The effective size of the download is determined by the number of chunks
	// to be downloaded. TODO: Handle variable-size last chunk - Same in downloadqueue.go
	numChunks := uint64(len(d.finishedChunks))

	dlSize := d.length
	d.reportedPieceSize = dlSize / (numChunks * uint64(d.erasureCode.MinPieces()))
	d.atomicDataReceived = dlSize - (d.reportedPieceSize * numChunks * uint64(d.erasureCode.MinPieces()))

	// Assemble the piece set for the download.
	d.pieceSet = make(map[uint64]map[types.FileContractID]pieceData)
	for i := range d.finishedChunks {
		d.pieceSet[i] = make(map[types.FileContractID]pieceData)
	}

	f.mu.RLock()
	for _, contract := range f.contracts {
		id := r.hostContractor.ResolveID(contract.ID)
		for i := range contract.Pieces {
			// Only add pieceSet entries for chunks that are going to be downloaded.
			m, exists := d.pieceSet[contract.Pieces[i].Chunk]
			if exists {
				m[id] = contract.Pieces[i]
			}
		}
	}
	f.mu.RUnlock()
}

// Err returns the error encountered by a download, if it exists.
func (d *download) Err() error {
	d.mu.Lock()
	defer d.mu.Unlock()

	return d.downloadErr
}

// fail will mark the download as complete, but with the provided error.
func (d *download) fail(err error) {
	if d.downloadComplete {
		// Either the download has already succeeded or failed, nothing to do.
		return
	}

	d.downloadComplete = true
	d.downloadErr = err
	close(d.downloadFinished)
}

// recoverChunk takes a chunk that has had a sufficient number of pieces
// downloaded and verifies, decrypts and decodes them into the file.
func (cd *chunkDownload) recoverChunk() error {
	// Assemble the chunk from the download.
	cd.download.mu.Lock()
	chunk := make([][]byte, cd.download.erasureCode.NumPieces())
	for pieceIndex, pieceData := range cd.completedPieces {
		chunk[pieceIndex] = pieceData
	}
	complete := cd.download.downloadComplete
	prevErr := cd.download.downloadErr
	cd.download.mu.Unlock()

	// Return early if the download has previously suffered an error.
	if complete {
		return build.ComposeErrors(errPrevErr, prevErr)
	}

	// Decrypt the chunk pieces.
	for i := range chunk {
		// Skip pieces that were not downloaded.
		if chunk[i] == nil {
			continue
		}

		// Decrypt the piece.
		key := deriveKey(cd.download.masterKey, cd.index, uint64(i))
		decryptedPiece, err := key.DecryptBytes(chunk[i])
		if err != nil {
			return build.ExtendErr("unable to decrypt piece", err)
		}
		chunk[i] = decryptedPiece
	}

	// Recover the chunk into a byte slice.
	recoverWriter := new(bytes.Buffer)
	recoverSize := cd.download.chunkSize
	if cd.index == cd.download.numChunks-1 && cd.download.fileSize%cd.download.chunkSize != 0 {
		recoverSize = cd.download.fileSize % cd.download.chunkSize
	}
	err := cd.download.erasureCode.Recover(chunk, recoverSize, recoverWriter)
	if err != nil {
		return build.ExtendErr("unable to recover chunk", err)
	}

	result := recoverWriter.Bytes()

	// Calculate the offset. If the offset is within the chunk, the
	// requested offset is passed, otherwise the offset of the chunk
	// within the overall file is passed.
	chunkBaseAddress := cd.index * cd.download.chunkSize
	chunkTopAddress := chunkBaseAddress + cd.download.chunkSize - 1
	off := chunkBaseAddress
	lowerBound := 0
	if cd.download.offset >= chunkBaseAddress && cd.download.offset <= chunkTopAddress {
		off = cd.download.offset
		offsetInBlock := off - chunkBaseAddress
		lowerBound = int(offsetInBlock) // If the offset is within the block, part of the block will be ignored
	}

	// Truncate b if writing the whole buffer at the specified offset would
	// exceed the maximum file size.
	upperBound := cd.download.chunkSize
	if chunkTopAddress > cd.download.length+cd.download.offset {
		diff := chunkTopAddress - (cd.download.length + cd.download.offset)
		upperBound -= diff + 1
	}

	result = result[lowerBound:upperBound]

	// Write the bytes to the requested output.
	_, err = cd.download.destination.WriteAt(result, int64(off))
	if err != nil {
		return build.ExtendErr("unable to write to download destination", err)
	}

	cd.download.mu.Lock()
	defer cd.download.mu.Unlock()

	// Update the download to signal that this chunk has completed. Only update
	// after the sync, so that durability is maintained.
	if cd.download.finishedChunks[cd.index] {
		build.Critical("recovering chunk when the chunk has already finished downloading")
	}
	cd.download.finishedChunks[cd.index] = true

	// Determine whether the download is complete.
	nowComplete := true
	for _, chunkComplete := range cd.download.finishedChunks {
		if !chunkComplete {
			nowComplete = false
			break
		}
	}
	if nowComplete {
		// Signal that the download is complete.
		cd.download.downloadComplete = true
		close(cd.download.downloadFinished)
	}
	return nil
}

// addDownloadToChunkQueue takes a file and adds all incomplete work from the file
// to the renter's chunk queue.
func (r *Renter) addDownloadToChunkQueue(d *download) {
	d.mu.Lock()
	defer d.mu.Unlock()

	// Skip this file if it has already errored out or has already finished
	// downloading.
	if d.downloadComplete {
		return
	}

	// Add the unfinished chunks one at a time.
	for i, isChunkFinished := range d.finishedChunks {
		// Skip chunks that have already finished downloading.
		if isChunkFinished {
			continue
		}

		// Add this chunk to the chunk queue.
		cd := &chunkDownload{
			download: d,
			index:    uint64(i),

			completedPieces: make(map[uint64][]byte),
			workerAttempts:  make(map[types.FileContractID]bool),
		}
		for fcid := range d.pieceSet[i] {
			cd.workerAttempts[fcid] = false
		}
		r.chunkQueue = append(r.chunkQueue, cd)
	}
}

// downloadIteration performs one iteration of the download loop.
func (r *Renter) managedDownloadIteration(ds *downloadState) {
	// Check for sleep and break conditions.
	if len(ds.incompleteChunks) == 0 && len(ds.activeWorkers) == 0 && len(r.chunkQueue) == 0 {
		// If the above conditions are true, it should also be the case that
		// the number of active pieces is zero.
		if ds.activePieces != 0 {
			r.log.Critical("ERROR: the renter is idle, but tracking", ds.activePieces, "active pieces; resetting to zero")
			ds.activePieces = 0
		}

		// Nothing to do. Sleep until there is something to do, or until
		// shutdown.
		select {
		case d := <-r.newDownloads:
			r.addDownloadToChunkQueue(d)
		case <-r.tg.StopChan():
			return
		}
	}

	// Update the set of workers to include everyone in the worker pool.
	contracts := r.hostContractor.Contracts()
	id := r.mu.Lock()
	r.updateWorkerPool(contracts)
	ds.availableWorkers = make([]*worker, 0, len(r.workerPool))
	for _, worker := range r.workerPool {
		// Ignore workers that are already in the active set of workers.
		_, exists := ds.activeWorkers[worker.contractID]
		if exists {
			continue
		}

		// Ignore workers that have a download failure recently.
		if time.Since(worker.recentDownloadFailure) < downloadFailureCooldown {
			continue
		}

		// TODO: Prune workers that do not provide value. If bandwidth can be
		// saturated with fewer workers, then the more expensive ones should be
		// eliminated.

		ds.availableWorkers = append(ds.availableWorkers, worker)
	}
	r.mu.Unlock(id)

	// Add new chunks to the extent that resources allow.
	r.managedScheduleNewChunks(ds)

	// Check for incomplete chunks, and assign workers to them where possible.
	r.managedScheduleIncompleteChunks(ds)

	// Wait for workers to return after downloading pieces.
	r.managedWaitOnDownloadWork(ds)
}

// managedScheduleIncompleteChunks iterates through all of the incomplete
// chunks and finds workers to complete the chunks.
// managedScheduleIncompleteChunks also checks wheter a chunk is unable to be
// completed.
func (r *Renter) managedScheduleIncompleteChunks(ds *downloadState) {
	var newIncompleteChunks []*chunkDownload
loop:
	for _, incompleteChunk := range ds.incompleteChunks {
		// Drop this chunk if the file download has failed in any way.
		incompleteChunk.download.mu.Lock()
		downloadComplete := incompleteChunk.download.downloadComplete
		incompleteChunk.download.mu.Unlock()
		if downloadComplete {
			// The download has most likely failed. No need to complete this
			// chunk.
			ds.activePieces--                                       // For the current incomplete chunk.
			ds.activePieces -= len(incompleteChunk.completedPieces) // For all completed pieces.

			// Clear the set of completed pieces so that we do not
			// over-subtract if the above code is run multiple times.
			incompleteChunk.completedPieces = make(map[uint64][]byte)
			continue
		}

		// Try to find a worker that is able to pick up the slack on the
		// incomplete download from the set of available workers.
		for i, worker := range ds.availableWorkers {
			scheduled, exists := incompleteChunk.workerAttempts[worker.contractID]
			if scheduled || !exists {
				// Either this worker does not contain a piece of this chunk,
				// or this worker has already been scheduled to download a
				// piece for this chunk.
				continue
			}

			piece, exists := incompleteChunk.download.pieceSet[incompleteChunk.index][worker.contractID]
			if !exists {
				continue
			}

			dw := downloadWork{
				dataRoot:      piece.MerkleRoot,
				pieceIndex:    piece.Piece,
				chunkDownload: incompleteChunk,
				resultChan:    ds.resultChan,
			}
			incompleteChunk.workerAttempts[worker.contractID] = true
			ds.availableWorkers = append(ds.availableWorkers[:i], ds.availableWorkers[i+1:]...)
			ds.activeWorkers[worker.contractID] = struct{}{}
			select {
			case worker.priorityDownloadChan <- dw:
			default:
				r.log.Critical("Download work not immediately received by worker")
			}
			continue loop
		}

		// Determine whether any of the workers in the set of active workers is
		// able to pick up the slack, indicating that the chunk can be
		// completed just not at this time.
		for fcid := range ds.activeWorkers {
			// Check whether a piece exists for this worker.
			_, exists1 := incompleteChunk.download.pieceSet[incompleteChunk.index][fcid]
			scheduled, exists2 := incompleteChunk.workerAttempts[fcid]
			if !scheduled && exists1 && exists2 {
				// This worker is able to complete the download for this chunk,
				// but is busy. Keep this chunk until the next iteration of the
				// download loop.
				newIncompleteChunks = append(newIncompleteChunks, incompleteChunk)
				continue loop
			}
		}

		// TODO: Determine whether any of the workers not in the available set
		// or the active set is able to pick up the slack. Verify that they are
		// safe to be scheduled, and then schedule them if so.

		// Cannot find workers to complete this download, fail the download
		// connected to this chunk.
		r.log.Println("Not enough workers to finish download:", errInsufficientHosts)
		incompleteChunk.download.fail(errInsufficientHosts)

		// Clear out the piece burden for this chunk.
		ds.activePieces--                                       // for the current incomplete chunk
		ds.activePieces -= len(incompleteChunk.completedPieces) // for all completed pieces
		// Clear the set of completed pieces so that we do not
		// over-subtract if the above code is run multiple times.
		incompleteChunk.completedPieces = make(map[uint64][]byte)
	}
	ds.incompleteChunks = newIncompleteChunks
}

// managedScheduleNewChunks uses the set of available workers to schedule new
// chunks if there are resources available to begin downloading them.
func (r *Renter) managedScheduleNewChunks(ds *downloadState) {
	// Keep adding chunks until a break condition is hit.
	for {
		chunkQueueLen := len(r.chunkQueue)
		if chunkQueueLen == 0 {
			// There are no more chunks to initiate, return.
			return
		}

		// View the next chunk.
		nextChunk := r.chunkQueue[0]

		// Check whether there are enough resources to perform the download.
		if ds.activePieces+nextChunk.download.erasureCode.MinPieces() > maxActiveDownloadPieces {
			// There is a limited amount of RAM available, and scheduling the
			// next piece would consume too much RAM.
			return
		}

		// Chunk is set to be downloaded. Clear it from the queue.
		r.chunkQueue = r.chunkQueue[1:]

		// Check if the download has already completed. If it has, it's because
		// the download failed.
		nextChunk.download.mu.Lock()
		downloadComplete := nextChunk.download.downloadComplete
		nextChunk.download.mu.Unlock()
		if downloadComplete {
			// Download has already failed.
			continue
		}

		// Add an incomplete chunk entry for every piece of the download.
		for i := 0; i < nextChunk.download.erasureCode.MinPieces(); i++ {
			ds.incompleteChunks = append(ds.incompleteChunks, nextChunk)
		}
		ds.activePieces += nextChunk.download.erasureCode.MinPieces()
	}
}

// managedWaitOnDownloadWork will wait for workers to return after attempting to
// download a piece.
func (r *Renter) managedWaitOnDownloadWork(ds *downloadState) {
	// If there are no workers performing work, return early.
	if len(ds.activeWorkers) == 0 {
		return
	}

	// Wait for a piece to return. If a new download arrives while waiting, add
	// it to the download queue immediately.
	var finishedDownload finishedDownload
	select {
	case <-r.tg.StopChan():
		return
	case d := <-r.newDownloads:
		r.addDownloadToChunkQueue(d)
		return
	case finishedDownload = <-ds.resultChan:
	}

	// Prepare the piece.
	workerID := finishedDownload.workerID
	delete(ds.activeWorkers, workerID)

	// Fetch the corresponding worker.
	id := r.mu.RLock()
	worker, exists := r.workerPool[workerID]
	r.mu.RUnlock(id)
	if !exists {
		ds.incompleteChunks = append(ds.incompleteChunks, finishedDownload.chunkDownload)
		return
	}

	// Check for an error.
	cd := finishedDownload.chunkDownload
	if finishedDownload.err != nil {
		r.log.Debugln("Error when downloading a piece:", finishedDownload.err)
		worker.recentDownloadFailure = time.Now()
		ds.incompleteChunks = append(ds.incompleteChunks, cd)
		return
	}

	// Add this returned piece to the appropriate chunk.
	if _, ok := cd.completedPieces[finishedDownload.pieceIndex]; ok {
		r.log.Debugln("Piece", finishedDownload.pieceIndex, "already added")
		ds.incompleteChunks = append(ds.incompleteChunks, cd)
		return
	}
	cd.completedPieces[finishedDownload.pieceIndex] = finishedDownload.data
	atomic.AddUint64(&cd.download.atomicDataReceived, cd.download.reportedPieceSize)

	// If the chunk has completed, perform chunk recovery.
	if len(cd.completedPieces) == cd.download.erasureCode.MinPieces() {
		err := cd.recoverChunk()
		ds.activePieces -= len(cd.completedPieces)
		cd.completedPieces = make(map[uint64][]byte)
		if err != nil {
			r.log.Println("Download failed - could not recover a chunk:", err)
			cd.download.mu.Lock()
			cd.download.fail(err)
			cd.download.mu.Unlock()
		}
	}
}

// threadedDownloadLoop utilizes the worker pool to make progress on any queued
// downloads.
func (r *Renter) threadedDownloadLoop() {
	// Compile the set of available workers.
	id := r.mu.RLock()
	availableWorkers := make([]*worker, 0, len(r.workerPool))
	for _, worker := range r.workerPool {
		availableWorkers = append(availableWorkers, worker)
	}
	r.mu.RUnlock(id)

	// Create the download state.
	ds := &downloadState{
		activeWorkers:    make(map[types.FileContractID]struct{}),
		availableWorkers: availableWorkers,
		incompleteChunks: make([]*chunkDownload, 0),
		resultChan:       make(chan finishedDownload),
	}
	for {
		if r.tg.Add() != nil {
			return
		}
		r.managedDownloadIteration(ds)
		r.tg.Done()
	}
}

// DownloadBufferWriter is a buffer-backed implementation of DownloadWriter.
type DownloadBufferWriter struct {
	data   []byte
	offset int64
}

// NewDownloadBufferWriter creates a new DownloadWriter that writes to a buffer.
func NewDownloadBufferWriter(size uint64, offset int64) *DownloadBufferWriter {
	return &DownloadBufferWriter{
		data:   make([]byte, size),
		offset: offset,
	}
}

// Destination implements the Destination method of the DownloadWriter
// interface and informs callers where this download writer is
// being written to.
func (dw *DownloadBufferWriter) Destination() string {
	return "buffer"
}

// WriteAt writes the passed bytes to the DownloadBuffer.
func (dw *DownloadBufferWriter) WriteAt(bytes []byte, off int64) (int, error) {
	off -= dw.offset
	if len(bytes)+int(off) > len(dw.data) || off < 0 {
		return 0, errors.New("write at specified offset exceeds buffer size")
	}

	i := copy(dw.data[off:], bytes)
	return i, nil
}

// Bytes returns the underlying byte slice of the
// DownloadBufferWriter.
func (dw *DownloadBufferWriter) Bytes() []byte {
	return dw.data
}

// DownloadFileWriter is a file-backed implementation of DownloadWriter.
type DownloadFileWriter struct {
	f        *os.File
	location string
	offset   uint64
}

// NewDownloadFileWriter creates a new instance of a DownloadWriter backed by the file named.
func NewDownloadFileWriter(fname string, offset, length uint64) *DownloadFileWriter {
	l, _ := os.OpenFile(fname, os.O_CREATE|os.O_WRONLY, defaultFilePerm)
	return &DownloadFileWriter{
		f:        l,
		location: fname,
		offset:   offset,
	}
}

// Destination implements the Location method of the DownloadWriter interface
// and informs callers where this download writer is being written to.
func (dw *DownloadFileWriter) Destination() string {
	return dw.location
}

// WriteAt writes the passed bytes at the specified offset.
func (dw *DownloadFileWriter) WriteAt(b []byte, off int64) (int, error) {
	return dw.f.WriteAt(b, off-int64(dw.offset))
}

// DownloadHttpWriter is a http response writer-backed implementation of
// DownloadWriter.  The writer writes all content that is written to the
// current `offset` directly to the ResponseWriter, and buffers all content
// that is written at other offsets.  After every write to the ResponseWriter
// the `offset` and `length` fields are updated, and buffer content written
// until
type DownloadHttpWriter struct {
	w              io.Writer
	offset         int            // The index in the original file of the last byte written to the response writer.
	firstByteIndex int            // The index of the first byte in the original file.
	length         int            // The total size of the slice to be written.
	buffer         map[int][]byte // Buffer used for storing the chunks until download finished.
}

// NewDownloadHttpWriter creates a new instance of http.ResponseWriter backed DownloadWriter.
func NewDownloadHttpWriter(w io.Writer, offset, length uint64) *DownloadHttpWriter {
	return &DownloadHttpWriter{
		w:              w,
		offset:         0,           // Current offset in the output file.
		firstByteIndex: int(offset), // Index of first byte in original file.
		length:         int(length),
		buffer:         make(map[int][]byte),
	}
}

// Destination implements the Location method of the DownloadWriter
// interface and informs callers where this download writer is
// being written to.
func (dw *DownloadHttpWriter) Destination() string {
	return "httpresp"
}

// WriteAt buffers parts of the file until the entire file can be
// flushed to the client. Returns the number of bytes written or an error.
func (dw *DownloadHttpWriter) WriteAt(b []byte, off int64) (int, error) {
	// Write bytes to buffer.
	offsetInBuffer := int(off) - dw.firstByteIndex
	dw.buffer[offsetInBuffer] = b

	// Send all chunks to the client that can be sent.
	totalDataSent := 0
	for {
		data, exists := dw.buffer[dw.offset]
		if exists {
			// Send data to client.
			dw.w.Write(data)

			// Remove chunk from map.
			delete(dw.buffer, dw.offset)

			// Increment offset to point to the beginning of the next chunk.
			dw.offset += len(data)
			totalDataSent += len(data)
		} else {
			break
>>>>>>> 95854a28
		}
		r.managedDownloadIteration(ds)
		r.tg.Done()
	}
<<<<<<< HEAD
=======

	return totalDataSent, nil
>>>>>>> 95854a28
}<|MERGE_RESOLUTION|>--- conflicted
+++ resolved
@@ -7,10 +7,7 @@
 import (
 	"bytes"
 	"errors"
-<<<<<<< HEAD
-=======
 	"io"
->>>>>>> 95854a28
 	"os"
 	"sync"
 	"sync/atomic"
@@ -60,7 +57,6 @@
 		completedPieces map[uint64][]byte
 		workerAttempts  map[types.FileContractID]bool
 	}
-<<<<<<< HEAD
 
 	// A download is a file download that has been queued by the renter.
 	download struct {
@@ -68,20 +64,25 @@
 		atomicDataReceived uint64
 		downloadComplete   bool
 		downloadErr        error
-		finishedChunks     []bool
+		finishedChunks     map[uint64]bool
+		offset             uint64
+		length             uint64
 
 		// Timestamp information.
 		completeTime time.Time
 		startTime    time.Time
 
 		// Static information about the file - can be read without a lock.
-		chunkSize         uint64
-		destination       string
-		erasureCode       modules.ErasureCoder
-		fileSize          uint64
-		masterKey         crypto.TwofishKey
-		numChunks         uint64
-		pieceSet          []map[types.FileContractID]pieceData
+		chunkSize   uint64
+		destination modules.DownloadWriter
+		erasureCode modules.ErasureCoder
+		fileSize    uint64
+		masterKey   crypto.TwofishKey
+		numChunks   uint64
+
+		// pieceSet contains a sparse map of the chunk indices to be downloaded to
+		// their piece data.
+		pieceSet          map[uint64]map[types.FileContractID]pieceData
 		reportedPieceSize uint64
 		siapath           string
 
@@ -121,53 +122,81 @@
 	}
 )
 
-// newDownload initializes and returns a download object.
-func (r *Renter) newDownload(f *file, destination string, currentContracts map[modules.NetAddress]types.FileContractID) *download {
-	d := &download{
-		finishedChunks: make([]bool, f.numChunks()),
-
-		startTime: time.Now(),
-
-		chunkSize:   f.chunkSize(),
-		destination: destination,
-		erasureCode: f.erasureCode,
-		fileSize:    f.size,
-		masterKey:   f.masterKey,
-		numChunks:   f.numChunks(),
-		siapath:     f.name,
-
+// newSectionDownload initialises and returns a download object for the specified chunk.
+func (r *Renter) newSectionDownload(f *file, destination modules.DownloadWriter, offset, length uint64) *download {
+	d := newDownload(f, destination)
+
+	if length == 0 {
+		build.Critical("download length should not be zero")
+		d.fail(errors.New("download length should not be zero"))
+		return d
+	}
+
+	// Settings specific to a chunk download.
+	d.offset = offset
+	d.length = length
+
+	// Calculate chunks to download.
+	minChunk := offset / f.chunkSize()
+	maxChunk := (offset + length - 1) / f.chunkSize() // maxChunk is 1-indexed
+
+	// mark the chunks as not being downloaded yet
+	for i := minChunk; i <= maxChunk; i++ {
+		d.finishedChunks[i] = false
+	}
+
+	d.initPieceSet(f, r)
+	return d
+}
+
+// newDownload creates a newly initialized download.
+func newDownload(f *file, destination modules.DownloadWriter) *download {
+	return &download{
+		startTime:        time.Now(),
+		chunkSize:        f.chunkSize(),
+		destination:      destination,
+		erasureCode:      f.erasureCode,
+		fileSize:         f.size,
+		masterKey:        f.masterKey,
+		numChunks:        f.numChunks(),
+		siapath:          f.name,
 		downloadFinished: make(chan struct{}),
-	}
+		finishedChunks:   make(map[uint64]bool),
+	}
+}
+
+// initPieceSet initialises the piece set, including calculations of the total download size.
+func (d *download) initPieceSet(f *file, r *Renter) {
 	// Allocate the piece size and progress bar so that the download will
 	// finish at exactly 100%. Due to rounding error and padding, there is not
 	// a strict mapping between 'progress' and 'bytes downloaded' - it is
 	// actually necessary to download more bytes than the size of the file.
-	d.reportedPieceSize = d.fileSize / (d.numChunks * uint64(d.erasureCode.MinPieces()))
-	d.atomicDataReceived = d.fileSize - (d.reportedPieceSize * d.numChunks * uint64(d.erasureCode.MinPieces()))
+	// The effective size of the download is determined by the number of chunks
+	// to be downloaded. TODO: Handle variable-size last chunk - Same in downloadqueue.go
+	numChunks := uint64(len(d.finishedChunks))
+
+	dlSize := d.length
+	d.reportedPieceSize = dlSize / (numChunks * uint64(d.erasureCode.MinPieces()))
+	d.atomicDataReceived = dlSize - (d.reportedPieceSize * numChunks * uint64(d.erasureCode.MinPieces()))
 
 	// Assemble the piece set for the download.
-	d.pieceSet = make([]map[types.FileContractID]pieceData, f.numChunks())
-	for i := range d.pieceSet {
+	d.pieceSet = make(map[uint64]map[types.FileContractID]pieceData)
+	for i := range d.finishedChunks {
 		d.pieceSet[i] = make(map[types.FileContractID]pieceData)
 	}
+
 	f.mu.RLock()
 	for _, contract := range f.contracts {
-		// Get latest contract ID.
-		id, ok := currentContracts[contract.IP]
-		if !ok {
-			// No matching NetAddress; try using a revised ID.
-			id = r.hostContractor.ResolveID(contract.ID)
-			if id == contract.ID {
-				continue
+		id := r.hostContractor.ResolveID(contract.ID)
+		for i := range contract.Pieces {
+			// Only add pieceSet entries for chunks that are going to be downloaded.
+			m, exists := d.pieceSet[contract.Pieces[i].Chunk]
+			if exists {
+				m[id] = contract.Pieces[i]
 			}
 		}
-		for i := range contract.Pieces {
-			d.pieceSet[contract.Pieces[i].Chunk][id] = contract.Pieces[i]
-		}
 	}
 	f.mu.RUnlock()
-
-	return d
 }
 
 // Err returns the error encountered by a download, if it exists.
@@ -235,24 +264,35 @@
 		return build.ExtendErr("unable to recover chunk", err)
 	}
 
-	// Open a file handle for the download.
-	fileDest, err := os.OpenFile(cd.download.destination, os.O_CREATE|os.O_WRONLY, defaultFilePerm)
-	if err != nil {
-		return build.ExtendErr("unable to open download destination", err)
-	}
-	defer fileDest.Close()
-
-	// Write the bytes to the download file.
 	result := recoverWriter.Bytes()
-	_, err = fileDest.WriteAt(result, int64(cd.index*cd.download.chunkSize))
+
+	// Calculate the offset. If the offset is within the chunk, the
+	// requested offset is passed, otherwise the offset of the chunk
+	// within the overall file is passed.
+	chunkBaseAddress := cd.index * cd.download.chunkSize
+	chunkTopAddress := chunkBaseAddress + cd.download.chunkSize - 1
+	off := chunkBaseAddress
+	lowerBound := 0
+	if cd.download.offset >= chunkBaseAddress && cd.download.offset <= chunkTopAddress {
+		off = cd.download.offset
+		offsetInBlock := off - chunkBaseAddress
+		lowerBound = int(offsetInBlock) // If the offset is within the block, part of the block will be ignored
+	}
+
+	// Truncate b if writing the whole buffer at the specified offset would
+	// exceed the maximum file size.
+	upperBound := cd.download.chunkSize
+	if chunkTopAddress > cd.download.length+cd.download.offset {
+		diff := chunkTopAddress - (cd.download.length + cd.download.offset)
+		upperBound -= diff + 1
+	}
+
+	result = result[lowerBound:upperBound]
+
+	// Write the bytes to the requested output.
+	_, err = cd.download.destination.WriteAt(result, int64(off))
 	if err != nil {
 		return build.ExtendErr("unable to write to download destination", err)
-	}
-
-	// Sync the write to provide proper durability.
-	err = fileDest.Sync()
-	if err != nil {
-		return build.ExtendErr("unable to sync download destination", err)
 	}
 
 	cd.download.mu.Lock()
@@ -294,9 +334,9 @@
 	}
 
 	// Add the unfinished chunks one at a time.
-	for i := range d.finishedChunks {
+	for i, isChunkFinished := range d.finishedChunks {
 		// Skip chunks that have already finished downloading.
-		if d.finishedChunks[i] {
+		if isChunkFinished {
 			continue
 		}
 
@@ -322,12 +362,12 @@
 		// If the above conditions are true, it should also be the case that
 		// the number of active pieces is zero.
 		if ds.activePieces != 0 {
-			r.log.Critical("ERROR: the renter is idle , but tracking active pieces:", ds.activePieces)
+			r.log.Critical("ERROR: the renter is idle, but tracking", ds.activePieces, "active pieces; resetting to zero")
+			ds.activePieces = 0
 		}
 
 		// Nothing to do. Sleep until there is something to do, or until
-		// shutdown. Dislodge occasionally in case r.newDownloads misses a new
-		// download.
+		// shutdown.
 		select {
 		case d := <-r.newDownloads:
 			r.addDownloadToChunkQueue(d)
@@ -337,8 +377,9 @@
 	}
 
 	// Update the set of workers to include everyone in the worker pool.
+	contracts := r.hostContractor.Contracts()
 	id := r.mu.Lock()
-	r.updateWorkerPool()
+	r.updateWorkerPool(contracts)
 	ds.availableWorkers = make([]*worker, 0, len(r.workerPool))
 	for _, worker := range r.workerPool {
 		// Ignore workers that are already in the active set of workers.
@@ -405,8 +446,6 @@
 				continue
 			}
 
-			// If no piece exists for this worker, do not give the worker this
-			// download.
 			piece, exists := incompleteChunk.download.pieceSet[incompleteChunk.index][worker.contractID]
 			if !exists {
 				continue
@@ -535,575 +574,6 @@
 	worker, exists := r.workerPool[workerID]
 	r.mu.RUnlock(id)
 	if !exists {
-		return
-	}
-
-	// Check for an error.
-	cd := finishedDownload.chunkDownload
-	if finishedDownload.err != nil {
-		r.log.Debugln("Error when downloading a piece:", finishedDownload.err)
-		worker.recentDownloadFailure = time.Now()
-		ds.incompleteChunks = append(ds.incompleteChunks, cd)
-		return
-	}
-
-	// Add this returned piece to the appropriate chunk.
-	cd.completedPieces[finishedDownload.pieceIndex] = finishedDownload.data
-	atomic.AddUint64(&cd.download.atomicDataReceived, cd.download.reportedPieceSize)
-
-	// If the chunk has completed, perform chunk recovery.
-	if len(cd.completedPieces) == cd.download.erasureCode.MinPieces() {
-		err := cd.recoverChunk()
-		ds.activePieces -= len(cd.completedPieces)
-		cd.completedPieces = make(map[uint64][]byte)
-		if err != nil {
-			r.log.Println("Download failed - could not recover a chunk:", err)
-			cd.download.mu.Lock()
-			cd.download.fail(err)
-			cd.download.mu.Unlock()
-		}
-	}
-}
-
-// threadedDownloadLoop utilizes the worker pool to make progress on any queued
-// downloads.
-func (r *Renter) threadedDownloadLoop() {
-	// Compile the set of available workers.
-	id := r.mu.RLock()
-	availableWorkers := make([]*worker, 0, len(r.workerPool))
-	for _, worker := range r.workerPool {
-		availableWorkers = append(availableWorkers, worker)
-	}
-	r.mu.RUnlock(id)
-
-	// Create the download state.
-	ds := &downloadState{
-		activeWorkers:    make(map[types.FileContractID]struct{}),
-		availableWorkers: availableWorkers,
-		incompleteChunks: make([]*chunkDownload, 0),
-		resultChan:       make(chan finishedDownload),
-	}
-	for {
-		if r.tg.Add() != nil {
-			return
-=======
-
-	// A download is a file download that has been queued by the renter.
-	download struct {
-		// Progress variables.
-		atomicDataReceived uint64
-		downloadComplete   bool
-		downloadErr        error
-		finishedChunks     map[uint64]bool
-		offset             uint64
-		length             uint64
-
-		// Timestamp information.
-		completeTime time.Time
-		startTime    time.Time
-
-		// Static information about the file - can be read without a lock.
-		chunkSize   uint64
-		destination modules.DownloadWriter
-		erasureCode modules.ErasureCoder
-		fileSize    uint64
-		masterKey   crypto.TwofishKey
-		numChunks   uint64
-
-		// pieceSet contains a sparse map of the chunk indices to be downloaded to
-		// their piece data.
-		pieceSet          map[uint64]map[types.FileContractID]pieceData
-		reportedPieceSize uint64
-		siapath           string
-
-		// Syncrhonization tools.
-		downloadFinished chan struct{}
-		mu               sync.Mutex
-	}
-
-	// downloadState tracks all of the stateful information within the download
-	// loop, primarily used to simplify the use of helper functions. There is
-	// no thread safety with the download state, as it is only ever accessed by
-	// the primary download loop thread.
-	downloadState struct {
-		// activePieces tracks the number of pieces that have been scheduled
-		// but have not yet been written to disk as a complete chunk.
-		//
-		// availableWorkers tracks which workers are currently idle and ready
-		// to receive work.
-		//
-		// activeWorkers indicates the list of workers which are actively
-		// download a piece, and can be utilized again later but are currently
-		// unavailable.
-		//
-		// incompleteChunks is a list of chunks (by index) which have had a
-		// download fail. Repeat entries means that multiple downloads failed.
-		// A new worker should be assigned to the chunk for each failure,
-		// unless no more workers exist who can download pieces for that chunk,
-		// in which case the download has failed.
-		//
-		// resultChan is the channel that is used to receive completed worker
-		// downloads.
-		activePieces     int
-		activeWorkers    map[types.FileContractID]struct{}
-		availableWorkers []*worker
-		incompleteChunks []*chunkDownload
-		resultChan       chan finishedDownload
-	}
-)
-
-// newSectionDownload initialises and returns a download object for the specified chunk.
-func (r *Renter) newSectionDownload(f *file, destination modules.DownloadWriter, offset, length uint64) *download {
-	d := newDownload(f, destination)
-
-	if length == 0 {
-		build.Critical("download length should not be zero")
-		d.fail(errors.New("download length should not be zero"))
-		return d
-	}
-
-	// Settings specific to a chunk download.
-	d.offset = offset
-	d.length = length
-
-	// Calculate chunks to download.
-	minChunk := offset / f.chunkSize()
-	maxChunk := (offset + length - 1) / f.chunkSize() // maxChunk is 1-indexed
-
-	// mark the chunks as not being downloaded yet
-	for i := minChunk; i <= maxChunk; i++ {
-		d.finishedChunks[i] = false
-	}
-
-	d.initPieceSet(f, r)
-	return d
-}
-
-// newDownload creates a newly initialized download.
-func newDownload(f *file, destination modules.DownloadWriter) *download {
-	return &download{
-		startTime:        time.Now(),
-		chunkSize:        f.chunkSize(),
-		destination:      destination,
-		erasureCode:      f.erasureCode,
-		fileSize:         f.size,
-		masterKey:        f.masterKey,
-		numChunks:        f.numChunks(),
-		siapath:          f.name,
-		downloadFinished: make(chan struct{}),
-		finishedChunks:   make(map[uint64]bool),
-	}
-}
-
-// initPieceSet initialises the piece set, including calculations of the total download size.
-func (d *download) initPieceSet(f *file, r *Renter) {
-	// Allocate the piece size and progress bar so that the download will
-	// finish at exactly 100%. Due to rounding error and padding, there is not
-	// a strict mapping between 'progress' and 'bytes downloaded' - it is
-	// actually necessary to download more bytes than the size of the file.
-	// The effective size of the download is determined by the number of chunks
-	// to be downloaded. TODO: Handle variable-size last chunk - Same in downloadqueue.go
-	numChunks := uint64(len(d.finishedChunks))
-
-	dlSize := d.length
-	d.reportedPieceSize = dlSize / (numChunks * uint64(d.erasureCode.MinPieces()))
-	d.atomicDataReceived = dlSize - (d.reportedPieceSize * numChunks * uint64(d.erasureCode.MinPieces()))
-
-	// Assemble the piece set for the download.
-	d.pieceSet = make(map[uint64]map[types.FileContractID]pieceData)
-	for i := range d.finishedChunks {
-		d.pieceSet[i] = make(map[types.FileContractID]pieceData)
-	}
-
-	f.mu.RLock()
-	for _, contract := range f.contracts {
-		id := r.hostContractor.ResolveID(contract.ID)
-		for i := range contract.Pieces {
-			// Only add pieceSet entries for chunks that are going to be downloaded.
-			m, exists := d.pieceSet[contract.Pieces[i].Chunk]
-			if exists {
-				m[id] = contract.Pieces[i]
-			}
-		}
-	}
-	f.mu.RUnlock()
-}
-
-// Err returns the error encountered by a download, if it exists.
-func (d *download) Err() error {
-	d.mu.Lock()
-	defer d.mu.Unlock()
-
-	return d.downloadErr
-}
-
-// fail will mark the download as complete, but with the provided error.
-func (d *download) fail(err error) {
-	if d.downloadComplete {
-		// Either the download has already succeeded or failed, nothing to do.
-		return
-	}
-
-	d.downloadComplete = true
-	d.downloadErr = err
-	close(d.downloadFinished)
-}
-
-// recoverChunk takes a chunk that has had a sufficient number of pieces
-// downloaded and verifies, decrypts and decodes them into the file.
-func (cd *chunkDownload) recoverChunk() error {
-	// Assemble the chunk from the download.
-	cd.download.mu.Lock()
-	chunk := make([][]byte, cd.download.erasureCode.NumPieces())
-	for pieceIndex, pieceData := range cd.completedPieces {
-		chunk[pieceIndex] = pieceData
-	}
-	complete := cd.download.downloadComplete
-	prevErr := cd.download.downloadErr
-	cd.download.mu.Unlock()
-
-	// Return early if the download has previously suffered an error.
-	if complete {
-		return build.ComposeErrors(errPrevErr, prevErr)
-	}
-
-	// Decrypt the chunk pieces.
-	for i := range chunk {
-		// Skip pieces that were not downloaded.
-		if chunk[i] == nil {
-			continue
-		}
-
-		// Decrypt the piece.
-		key := deriveKey(cd.download.masterKey, cd.index, uint64(i))
-		decryptedPiece, err := key.DecryptBytes(chunk[i])
-		if err != nil {
-			return build.ExtendErr("unable to decrypt piece", err)
-		}
-		chunk[i] = decryptedPiece
-	}
-
-	// Recover the chunk into a byte slice.
-	recoverWriter := new(bytes.Buffer)
-	recoverSize := cd.download.chunkSize
-	if cd.index == cd.download.numChunks-1 && cd.download.fileSize%cd.download.chunkSize != 0 {
-		recoverSize = cd.download.fileSize % cd.download.chunkSize
-	}
-	err := cd.download.erasureCode.Recover(chunk, recoverSize, recoverWriter)
-	if err != nil {
-		return build.ExtendErr("unable to recover chunk", err)
-	}
-
-	result := recoverWriter.Bytes()
-
-	// Calculate the offset. If the offset is within the chunk, the
-	// requested offset is passed, otherwise the offset of the chunk
-	// within the overall file is passed.
-	chunkBaseAddress := cd.index * cd.download.chunkSize
-	chunkTopAddress := chunkBaseAddress + cd.download.chunkSize - 1
-	off := chunkBaseAddress
-	lowerBound := 0
-	if cd.download.offset >= chunkBaseAddress && cd.download.offset <= chunkTopAddress {
-		off = cd.download.offset
-		offsetInBlock := off - chunkBaseAddress
-		lowerBound = int(offsetInBlock) // If the offset is within the block, part of the block will be ignored
-	}
-
-	// Truncate b if writing the whole buffer at the specified offset would
-	// exceed the maximum file size.
-	upperBound := cd.download.chunkSize
-	if chunkTopAddress > cd.download.length+cd.download.offset {
-		diff := chunkTopAddress - (cd.download.length + cd.download.offset)
-		upperBound -= diff + 1
-	}
-
-	result = result[lowerBound:upperBound]
-
-	// Write the bytes to the requested output.
-	_, err = cd.download.destination.WriteAt(result, int64(off))
-	if err != nil {
-		return build.ExtendErr("unable to write to download destination", err)
-	}
-
-	cd.download.mu.Lock()
-	defer cd.download.mu.Unlock()
-
-	// Update the download to signal that this chunk has completed. Only update
-	// after the sync, so that durability is maintained.
-	if cd.download.finishedChunks[cd.index] {
-		build.Critical("recovering chunk when the chunk has already finished downloading")
-	}
-	cd.download.finishedChunks[cd.index] = true
-
-	// Determine whether the download is complete.
-	nowComplete := true
-	for _, chunkComplete := range cd.download.finishedChunks {
-		if !chunkComplete {
-			nowComplete = false
-			break
-		}
-	}
-	if nowComplete {
-		// Signal that the download is complete.
-		cd.download.downloadComplete = true
-		close(cd.download.downloadFinished)
-	}
-	return nil
-}
-
-// addDownloadToChunkQueue takes a file and adds all incomplete work from the file
-// to the renter's chunk queue.
-func (r *Renter) addDownloadToChunkQueue(d *download) {
-	d.mu.Lock()
-	defer d.mu.Unlock()
-
-	// Skip this file if it has already errored out or has already finished
-	// downloading.
-	if d.downloadComplete {
-		return
-	}
-
-	// Add the unfinished chunks one at a time.
-	for i, isChunkFinished := range d.finishedChunks {
-		// Skip chunks that have already finished downloading.
-		if isChunkFinished {
-			continue
-		}
-
-		// Add this chunk to the chunk queue.
-		cd := &chunkDownload{
-			download: d,
-			index:    uint64(i),
-
-			completedPieces: make(map[uint64][]byte),
-			workerAttempts:  make(map[types.FileContractID]bool),
-		}
-		for fcid := range d.pieceSet[i] {
-			cd.workerAttempts[fcid] = false
-		}
-		r.chunkQueue = append(r.chunkQueue, cd)
-	}
-}
-
-// downloadIteration performs one iteration of the download loop.
-func (r *Renter) managedDownloadIteration(ds *downloadState) {
-	// Check for sleep and break conditions.
-	if len(ds.incompleteChunks) == 0 && len(ds.activeWorkers) == 0 && len(r.chunkQueue) == 0 {
-		// If the above conditions are true, it should also be the case that
-		// the number of active pieces is zero.
-		if ds.activePieces != 0 {
-			r.log.Critical("ERROR: the renter is idle, but tracking", ds.activePieces, "active pieces; resetting to zero")
-			ds.activePieces = 0
-		}
-
-		// Nothing to do. Sleep until there is something to do, or until
-		// shutdown.
-		select {
-		case d := <-r.newDownloads:
-			r.addDownloadToChunkQueue(d)
-		case <-r.tg.StopChan():
-			return
-		}
-	}
-
-	// Update the set of workers to include everyone in the worker pool.
-	contracts := r.hostContractor.Contracts()
-	id := r.mu.Lock()
-	r.updateWorkerPool(contracts)
-	ds.availableWorkers = make([]*worker, 0, len(r.workerPool))
-	for _, worker := range r.workerPool {
-		// Ignore workers that are already in the active set of workers.
-		_, exists := ds.activeWorkers[worker.contractID]
-		if exists {
-			continue
-		}
-
-		// Ignore workers that have a download failure recently.
-		if time.Since(worker.recentDownloadFailure) < downloadFailureCooldown {
-			continue
-		}
-
-		// TODO: Prune workers that do not provide value. If bandwidth can be
-		// saturated with fewer workers, then the more expensive ones should be
-		// eliminated.
-
-		ds.availableWorkers = append(ds.availableWorkers, worker)
-	}
-	r.mu.Unlock(id)
-
-	// Add new chunks to the extent that resources allow.
-	r.managedScheduleNewChunks(ds)
-
-	// Check for incomplete chunks, and assign workers to them where possible.
-	r.managedScheduleIncompleteChunks(ds)
-
-	// Wait for workers to return after downloading pieces.
-	r.managedWaitOnDownloadWork(ds)
-}
-
-// managedScheduleIncompleteChunks iterates through all of the incomplete
-// chunks and finds workers to complete the chunks.
-// managedScheduleIncompleteChunks also checks wheter a chunk is unable to be
-// completed.
-func (r *Renter) managedScheduleIncompleteChunks(ds *downloadState) {
-	var newIncompleteChunks []*chunkDownload
-loop:
-	for _, incompleteChunk := range ds.incompleteChunks {
-		// Drop this chunk if the file download has failed in any way.
-		incompleteChunk.download.mu.Lock()
-		downloadComplete := incompleteChunk.download.downloadComplete
-		incompleteChunk.download.mu.Unlock()
-		if downloadComplete {
-			// The download has most likely failed. No need to complete this
-			// chunk.
-			ds.activePieces--                                       // For the current incomplete chunk.
-			ds.activePieces -= len(incompleteChunk.completedPieces) // For all completed pieces.
-
-			// Clear the set of completed pieces so that we do not
-			// over-subtract if the above code is run multiple times.
-			incompleteChunk.completedPieces = make(map[uint64][]byte)
-			continue
-		}
-
-		// Try to find a worker that is able to pick up the slack on the
-		// incomplete download from the set of available workers.
-		for i, worker := range ds.availableWorkers {
-			scheduled, exists := incompleteChunk.workerAttempts[worker.contractID]
-			if scheduled || !exists {
-				// Either this worker does not contain a piece of this chunk,
-				// or this worker has already been scheduled to download a
-				// piece for this chunk.
-				continue
-			}
-
-			piece, exists := incompleteChunk.download.pieceSet[incompleteChunk.index][worker.contractID]
-			if !exists {
-				continue
-			}
-
-			dw := downloadWork{
-				dataRoot:      piece.MerkleRoot,
-				pieceIndex:    piece.Piece,
-				chunkDownload: incompleteChunk,
-				resultChan:    ds.resultChan,
-			}
-			incompleteChunk.workerAttempts[worker.contractID] = true
-			ds.availableWorkers = append(ds.availableWorkers[:i], ds.availableWorkers[i+1:]...)
-			ds.activeWorkers[worker.contractID] = struct{}{}
-			select {
-			case worker.priorityDownloadChan <- dw:
-			default:
-				r.log.Critical("Download work not immediately received by worker")
-			}
-			continue loop
-		}
-
-		// Determine whether any of the workers in the set of active workers is
-		// able to pick up the slack, indicating that the chunk can be
-		// completed just not at this time.
-		for fcid := range ds.activeWorkers {
-			// Check whether a piece exists for this worker.
-			_, exists1 := incompleteChunk.download.pieceSet[incompleteChunk.index][fcid]
-			scheduled, exists2 := incompleteChunk.workerAttempts[fcid]
-			if !scheduled && exists1 && exists2 {
-				// This worker is able to complete the download for this chunk,
-				// but is busy. Keep this chunk until the next iteration of the
-				// download loop.
-				newIncompleteChunks = append(newIncompleteChunks, incompleteChunk)
-				continue loop
-			}
-		}
-
-		// TODO: Determine whether any of the workers not in the available set
-		// or the active set is able to pick up the slack. Verify that they are
-		// safe to be scheduled, and then schedule them if so.
-
-		// Cannot find workers to complete this download, fail the download
-		// connected to this chunk.
-		r.log.Println("Not enough workers to finish download:", errInsufficientHosts)
-		incompleteChunk.download.fail(errInsufficientHosts)
-
-		// Clear out the piece burden for this chunk.
-		ds.activePieces--                                       // for the current incomplete chunk
-		ds.activePieces -= len(incompleteChunk.completedPieces) // for all completed pieces
-		// Clear the set of completed pieces so that we do not
-		// over-subtract if the above code is run multiple times.
-		incompleteChunk.completedPieces = make(map[uint64][]byte)
-	}
-	ds.incompleteChunks = newIncompleteChunks
-}
-
-// managedScheduleNewChunks uses the set of available workers to schedule new
-// chunks if there are resources available to begin downloading them.
-func (r *Renter) managedScheduleNewChunks(ds *downloadState) {
-	// Keep adding chunks until a break condition is hit.
-	for {
-		chunkQueueLen := len(r.chunkQueue)
-		if chunkQueueLen == 0 {
-			// There are no more chunks to initiate, return.
-			return
-		}
-
-		// View the next chunk.
-		nextChunk := r.chunkQueue[0]
-
-		// Check whether there are enough resources to perform the download.
-		if ds.activePieces+nextChunk.download.erasureCode.MinPieces() > maxActiveDownloadPieces {
-			// There is a limited amount of RAM available, and scheduling the
-			// next piece would consume too much RAM.
-			return
-		}
-
-		// Chunk is set to be downloaded. Clear it from the queue.
-		r.chunkQueue = r.chunkQueue[1:]
-
-		// Check if the download has already completed. If it has, it's because
-		// the download failed.
-		nextChunk.download.mu.Lock()
-		downloadComplete := nextChunk.download.downloadComplete
-		nextChunk.download.mu.Unlock()
-		if downloadComplete {
-			// Download has already failed.
-			continue
-		}
-
-		// Add an incomplete chunk entry for every piece of the download.
-		for i := 0; i < nextChunk.download.erasureCode.MinPieces(); i++ {
-			ds.incompleteChunks = append(ds.incompleteChunks, nextChunk)
-		}
-		ds.activePieces += nextChunk.download.erasureCode.MinPieces()
-	}
-}
-
-// managedWaitOnDownloadWork will wait for workers to return after attempting to
-// download a piece.
-func (r *Renter) managedWaitOnDownloadWork(ds *downloadState) {
-	// If there are no workers performing work, return early.
-	if len(ds.activeWorkers) == 0 {
-		return
-	}
-
-	// Wait for a piece to return. If a new download arrives while waiting, add
-	// it to the download queue immediately.
-	var finishedDownload finishedDownload
-	select {
-	case <-r.tg.StopChan():
-		return
-	case d := <-r.newDownloads:
-		r.addDownloadToChunkQueue(d)
-		return
-	case finishedDownload = <-ds.resultChan:
-	}
-
-	// Prepare the piece.
-	workerID := finishedDownload.workerID
-	delete(ds.activeWorkers, workerID)
-
-	// Fetch the corresponding worker.
-	id := r.mu.RLock()
-	worker, exists := r.workerPool[workerID]
-	r.mu.RUnlock(id)
-	if !exists {
 		ds.incompleteChunks = append(ds.incompleteChunks, finishedDownload.chunkDownload)
 		return
 	}
@@ -1288,14 +758,8 @@
 			totalDataSent += len(data)
 		} else {
 			break
->>>>>>> 95854a28
-		}
-		r.managedDownloadIteration(ds)
-		r.tg.Done()
-	}
-<<<<<<< HEAD
-=======
+		}
+	}
 
 	return totalDataSent, nil
->>>>>>> 95854a28
 }