package renter

import (
<<<<<<< HEAD
	"testing"
=======
	"io/ioutil"
	"os"
	"testing"

	"github.com/NebulousLabs/Sia/modules"
>>>>>>> 95854a28
)

// TestRenterSiapathValidate verifies that the validateSiapath function correctly validates SiaPaths.
func TestRenterSiapathValidate(t *testing.T) {
	var pathtests = []struct {
		in    string
		valid bool
	}{
		{"valid/siapath", true},
		{"../../../directory/traversal", false},
		{"testpath", true},
		{"valid/siapath/../with/directory/traversal", false},
		{"validpath/test", true},
		{"..validpath/..test", true},
		{"./invalid/path", false},
		{"test/path", true},
		{"/leading/slash", false},
		{"foo/./bar", false},
		{"", false},
	}
	for _, pathtest := range pathtests {
		err := validateSiapath(pathtest.in)
		if err != nil && pathtest.valid {
			t.Fatal("validateSiapath failed on valid path: ", pathtest.in)
		}
		if err == nil && !pathtest.valid {
			t.Fatal("validateSiapath succeeded on invalid path: ", pathtest.in)
		}
<<<<<<< HEAD
=======
	}
}

// TestRenterUploadDirectory verifies that the renter returns an error if a
// directory is provided as the source of an upload.
func TestRenterUploadInode(t *testing.T) {
	if testing.Short() {
		t.SkipNow()
	}
	rt, err := newRenterTester(t.Name())
	if err != nil {
		t.Fatal(err)
	}
	defer rt.Close()

	testUploadPath, err := ioutil.TempDir("", t.Name())
	if err != nil {
		t.Fatal(err)
	}
	defer os.RemoveAll(testUploadPath)

	ec, err := NewRSCode(defaultDataPieces, defaultParityPieces)
	if err != nil {
		t.Fatal(err)
	}
	params := modules.FileUploadParams{
		Source:      testUploadPath,
		SiaPath:     "test",
		ErasureCode: ec,
	}
	err = rt.renter.Upload(params)
	if err == nil {
		t.Fatal("expected Upload to fail with empty directory as source")
	}
	if err != errUploadDirectory {
		t.Fatal("expected errUploadDirectory, got", err)
>>>>>>> 95854a28
	}
}<|MERGE_RESOLUTION|>--- conflicted
+++ resolved
@@ -1,15 +1,11 @@
 package renter
 
 import (
-<<<<<<< HEAD
-	"testing"
-=======
 	"io/ioutil"
 	"os"
 	"testing"
 
 	"github.com/NebulousLabs/Sia/modules"
->>>>>>> 95854a28
 )
 
 // TestRenterSiapathValidate verifies that the validateSiapath function correctly validates SiaPaths.
@@ -38,8 +34,6 @@
 		if err == nil && !pathtest.valid {
 			t.Fatal("validateSiapath succeeded on invalid path: ", pathtest.in)
 		}
-<<<<<<< HEAD
-=======
 	}
 }
 
@@ -76,6 +70,5 @@
 	}
 	if err != errUploadDirectory {
 		t.Fatal("expected errUploadDirectory, got", err)
->>>>>>> 95854a28
 	}
 }