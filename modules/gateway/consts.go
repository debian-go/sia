--- conflicted
+++ resolved
@@ -34,13 +34,10 @@
 	// pre-hardfork.
 	minAcceptableVersion = "0.4.0"
 
-<<<<<<< HEAD
-=======
 	// maxEncodedSessionHeaderSize is the maximum allowed size of an encoded
 	// sessionHeader object.
 	maxEncodedSessionHeaderSize = 40 + modules.MaxEncodedNetAddressLength
 
->>>>>>> 95854a28
 	// saveFrequency defines how often the gateway saves its persistence.
 	saveFrequency = time.Minute * 2
 )
@@ -93,11 +90,7 @@
 	peerRPCDelay = build.Select(build.Var{
 		Standard: 3 * time.Second,
 		Dev:      1 * time.Second,
-<<<<<<< HEAD
-		Testing:  25 * time.Millisecond,
-=======
 		Testing:  20 * time.Millisecond,
->>>>>>> 95854a28
 	}).(time.Duration)
 
 	// pruneNodeListLen defines the number of nodes that the gateway must have
@@ -217,10 +210,6 @@
 	rpcStdDeadline = build.Select(build.Var{
 		Standard: 5 * time.Minute,
 		Dev:      3 * time.Minute,
-<<<<<<< HEAD
-		Testing:  15 * time.Second,
-=======
 		Testing:  5 * time.Second,
->>>>>>> 95854a28
 	}).(time.Duration)
 )