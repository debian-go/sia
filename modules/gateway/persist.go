package gateway

import (
	"path/filepath"
	"time"

	"github.com/NebulousLabs/Sia/modules"
	"github.com/NebulousLabs/Sia/persist"
)

const (
	// nodesFile is the name of the file that contains all seen nodes.
	nodesFile = "nodes.json"

	// logFile is the name of the log file.
	logFile = modules.GatewayDir + ".log"
)

// persistMetadata contains the header and version strings that identify the
// gateway persist file.
var persistMetadata = persist.Metadata{
	Header:  "Sia Node List",
	Version: "1.3.0",
}

// persistData returns the data in the Gateway that will be saved to disk.
func (g *Gateway) persistData() (nodes []*node) {
	for _, node := range g.nodes {
		nodes = append(nodes, node)
	}
	return
}

// load loads the Gateway's persistent data from disk.
func (g *Gateway) load() error {
<<<<<<< HEAD
	var nodes []modules.NetAddress
=======
	var nodes []*node
>>>>>>> 95854a28
	err := persist.LoadJSON(persistMetadata, &nodes, filepath.Join(g.persistDir, nodesFile))
	if err != nil {
		// COMPATv1.3.0
		return g.loadv033persist()
	}
	for i := range nodes {
		g.nodes[nodes[i].NetAddress] = nodes[i]
	}
	return nil
}

// saveSync stores the Gateway's persistent data on disk, and then syncs to
// disk to minimize the possibility of data loss.
func (g *Gateway) saveSync() error {
	return persist.SaveJSON(persistMetadata, g.persistData(), filepath.Join(g.persistDir, nodesFile))
}

// threadedSaveLoop periodically saves the gateway.
func (g *Gateway) threadedSaveLoop() {
	for {
		select {
		case <-g.threads.StopChan():
			return
		case <-time.After(saveFrequency):
		}

		func() {
			err := g.threads.Add()
			if err != nil {
				return
			}
			defer g.threads.Done()

			g.mu.Lock()
			err = g.saveSync()
			g.mu.Unlock()
			if err != nil {
				g.log.Println("ERROR: Unable to save gateway persist:", err)
			}
		}()
	}
<<<<<<< HEAD
=======
}

// loadv033persist loads the v0.3.3 Gateway's persistent data from disk.
func (g *Gateway) loadv033persist() error {
	var nodes []modules.NetAddress
	err := persist.LoadJSON(persist.Metadata{
		Header:  "Sia Node List",
		Version: "0.3.3",
	}, &nodes, filepath.Join(g.persistDir, nodesFile))
	if err != nil {
		return err
	}
	for _, addr := range nodes {
		err := g.addNode(addr)
		if err != nil {
			g.log.Printf("WARN: error loading node '%v' from persist: %v", addr, err)
		}
	}
	return nil
>>>>>>> 95854a28
}<|MERGE_RESOLUTION|>--- conflicted
+++ resolved
@@ -33,11 +33,7 @@
 
 // load loads the Gateway's persistent data from disk.
 func (g *Gateway) load() error {
-<<<<<<< HEAD
-	var nodes []modules.NetAddress
-=======
 	var nodes []*node
->>>>>>> 95854a28
 	err := persist.LoadJSON(persistMetadata, &nodes, filepath.Join(g.persistDir, nodesFile))
 	if err != nil {
 		// COMPATv1.3.0
@@ -79,8 +75,6 @@
 			}
 		}()
 	}
-<<<<<<< HEAD
-=======
 }
 
 // loadv033persist loads the v0.3.3 Gateway's persistent data from disk.
@@ -100,5 +94,4 @@
 		}
 	}
 	return nil
->>>>>>> 95854a28
 }