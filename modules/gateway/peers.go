package gateway

import (
	"errors"
	"fmt"
	"net"
	"time"

	"github.com/NebulousLabs/Sia/build"
	"github.com/NebulousLabs/Sia/encoding"
	"github.com/NebulousLabs/Sia/modules"
<<<<<<< HEAD
	"github.com/NebulousLabs/fastrand"
	"github.com/NebulousLabs/muxado"
=======
	"github.com/NebulousLabs/Sia/types"
	"github.com/NebulousLabs/fastrand"
>>>>>>> 95854a28
)

var (
	errPeerExists       = errors.New("already connected to this peer")
	errPeerRejectedConn = errors.New("peer rejected connection")
)

// insufficientVersionError indicates a peer's version is insufficient.
type insufficientVersionError string

// Error implements the error interface for insufficientVersionError.
func (s insufficientVersionError) Error() string {
	return "unacceptable version: " + string(s)
}

// invalidVersionError indicates a peer's version is not a valid version number.
type invalidVersionError string

// Error implements the error interface for invalidVersionError.
func (s invalidVersionError) Error() string {
	return "invalid version: " + string(s)
}

type peer struct {
	modules.Peer
	sess streamSession
}

// sessionHeader is sent after the initial version exchange. It prevents peers
// on different blockchains from connecting to each other, and prevents the
// gateway from connecting to itself.
type sessionHeader struct {
	GenesisID  types.BlockID
	UniqueID   gatewayID
	NetAddress modules.NetAddress
}

func (p *peer) open() (modules.PeerConn, error) {
	conn, err := p.sess.Open()
	if err != nil {
		return nil, err
	}
	return &peerConn{conn, p.NetAddress}, nil
}

func (p *peer) accept() (modules.PeerConn, error) {
	conn, err := p.sess.Accept()
	if err != nil {
		return nil, err
	}
	return &peerConn{conn, p.NetAddress}, nil
}

// addPeer adds a peer to the Gateway's peer list and spawns a listener thread
// to handle its requests.
func (g *Gateway) addPeer(p *peer) {
	g.peers[p.NetAddress] = p
	go g.threadedListenPeer(p)
}

// randomOutboundPeer returns a random outbound peer.
func (g *Gateway) randomOutboundPeer() (modules.NetAddress, error) {
	// Get the list of outbound peers.
	var addrs []modules.NetAddress
	for addr, peer := range g.peers {
		if peer.Inbound {
			continue
		}
		addrs = append(addrs, addr)
	}
	if len(addrs) == 0 {
		return "", errNoPeers
	}

	// Of the remaining options, select one at random.
	return addrs[fastrand.Intn(len(addrs))], nil
}

// permanentListen handles incoming connection requests. If the connection is
// accepted, the peer will be added to the Gateway's peer list.
func (g *Gateway) permanentListen(closeChan chan struct{}) {
	// Signal that the permanentListen thread has completed upon returning.
	defer close(closeChan)

	for {
		conn, err := g.listener.Accept()
		if err != nil {
			g.log.Debugln("[PL] Closing permanentListen:", err)
			return
		}

		go g.threadedAcceptConn(conn)

		// Sleep after each accept. This limits the rate at which the Gateway
		// will accept new connections. The intent here is to prevent new
		// incoming connections from kicking out old ones before they have a
		// chance to request additional nodes.
		select {
		case <-time.After(acceptInterval):
		case <-g.threads.StopChan():
			return
		}
	}
}

// threadedAcceptConn adds a connecting node as a peer.
func (g *Gateway) threadedAcceptConn(conn net.Conn) {
	if g.threads.Add() != nil {
		conn.Close()
		return
	}
	defer g.threads.Done()
	conn.SetDeadline(time.Now().Add(connStdDeadline))

	addr := modules.NetAddress(conn.RemoteAddr().String())
	g.log.Debugf("INFO: %v wants to connect", addr)

	remoteVersion, err := acceptVersionHandshake(conn, build.Version)
	if err != nil {
		g.log.Debugf("INFO: %v wanted to connect but version handshake failed: %v", addr, err)
		conn.Close()
		return
	}

	if build.VersionCmp(remoteVersion, sessionUpgradeVersion) >= 0 {
		err = g.managedAcceptConnv130Peer(conn, remoteVersion)
	} else if build.VersionCmp(remoteVersion, handshakeUpgradeVersion) >= 0 {
		err = g.managedAcceptConnv100Peer(conn, remoteVersion)
	} else {
		err = g.managedAcceptConnOldPeer(conn, remoteVersion)
	}
	if err != nil {
		g.log.Debugf("INFO: %v wanted to connect, but failed: %v", addr, err)
		conn.Close()
		return
	}
	// Handshake successful, remove the deadline.
	conn.SetDeadline(time.Time{})

	g.log.Debugf("INFO: accepted connection from new peer %v (v%v)", addr, remoteVersion)
}

// acceptableSessionHeader returns an error if remoteHeader indicates a peer
// that should not be connected to.
func acceptableSessionHeader(ourHeader, remoteHeader sessionHeader, remoteAddr string) error {
	if remoteHeader.GenesisID != ourHeader.GenesisID {
		return errPeerGenesisID
	} else if remoteHeader.UniqueID == ourHeader.UniqueID {
		return errOurAddress
	} else if err := remoteHeader.NetAddress.IsStdValid(); err != nil {
		return fmt.Errorf("invalid remote address: %v", err)
	}
	// Check that claimed NetAddress matches remoteAddr
	connHost, _, _ := net.SplitHostPort(remoteAddr)
	claimedHost, _, _ := net.SplitHostPort(string(remoteHeader.NetAddress))
	if connHost != claimedHost {
		return fmt.Errorf("claimed hostname (%v) does not match conn.RemoteAddr (%v)", claimedHost, connHost)
	}
	return nil
}

// managedAcceptConnv130Peer accepts connection requests from peers >= v1.3.0.
// The requesting peer is added as a node and a peer. The peer is only added if
// a nil error is returned.
func (g *Gateway) managedAcceptConnv130Peer(conn net.Conn, remoteVersion string) error {
	// Perform header handshake.
	host, _, _ := net.SplitHostPort(conn.LocalAddr().String())
	ourHeader := sessionHeader{
		GenesisID:  types.GenesisID,
		UniqueID:   g.id,
		NetAddress: modules.NetAddress(net.JoinHostPort(host, g.port)),
	}
	remoteHeader, err := exchangeRemoteHeader(conn, ourHeader)
	if err != nil {
		return err
	}
	if err := exchangeOurHeader(conn, ourHeader); err != nil {
		return err
	}

	// Accept the peer.
	peer := &peer{
		Peer: modules.Peer{
			Inbound: true,
			// NOTE: local may be true even if the supplied NetAddress is not
			// actually reachable.
			Local:      remoteHeader.NetAddress.IsLocal(),
			NetAddress: remoteHeader.NetAddress,
			Version:    remoteVersion,
		},
<<<<<<< HEAD
		sess: muxado.Server(conn),
	})
	g.addNode(addr)
=======
		sess: newServerStream(conn, remoteVersion),
	}
	g.mu.Lock()
	g.acceptPeer(peer)
	g.mu.Unlock()

	// Attempt to ping the supplied address. If successful, we will add
	// remoteHeader.NetAddress to our node list after accepting the peer. We
	// do this in a goroutine so that we can begin communicating with the peer
	// immediately.
	go func() {
		err := g.pingNode(remoteHeader.NetAddress)
		if err == nil {
			g.mu.Lock()
			g.addNode(remoteHeader.NetAddress)
			g.mu.Unlock()
		}
	}()

>>>>>>> 95854a28
	return nil
}

// managedAcceptConnv100Peer accepts connection requests from peers >= v1.0.0.
// The requesting peer is added as a node and a peer. The peer is only added if
// a nil error is returned.
func (g *Gateway) managedAcceptConnv100Peer(conn net.Conn, remoteVersion string) error {
	// Learn the peer's dialback address.
	var dialbackPort string
	err := encoding.ReadObject(conn, &dialbackPort, 13) // Max port # is 65535 (5 digits long) + 8 byte string length prefix
	if err != nil {
		return fmt.Errorf("could not read remote peer's port: %v", err)
	}
<<<<<<< HEAD
=======
	host, _, _ := net.SplitHostPort(conn.RemoteAddr().String())
	remoteAddr := modules.NetAddress(net.JoinHostPort(host, dialbackPort))
	if err := remoteAddr.IsStdValid(); err != nil {
		return fmt.Errorf("peer's address (%v) is invalid: %v", remoteAddr, err)
	}
	// Sanity check to ensure that appending the port string to the host didn't
	// change the host. Only necessary because the peer sends the port as a string
	// instead of an integer.
	if remoteAddr.Host() != host {
		return fmt.Errorf("peer sent a port which modified the host")
	}
>>>>>>> 95854a28

	g.mu.Lock()
	defer g.mu.Unlock()

	// Don't accept a connection from a peer we're already connected to.
	if _, exists := g.peers[remoteAddr]; exists {
		return fmt.Errorf("already connected to a peer on that address: %v", remoteAddr)
	}
	// Accept the peer.
	g.acceptPeer(&peer{
		Peer: modules.Peer{
			Inbound: true,
			// NOTE: local may be true even if the supplied remoteAddr is not
			// actually reachable.
			Local:      remoteAddr.IsLocal(),
			NetAddress: remoteAddr,
			Version:    remoteVersion,
		},
		sess: newServerStream(conn, remoteVersion),
	})

	// Attempt to ping the supplied address. If successful, and a connection is wanted,
	// we will add remoteAddr to our node list after accepting the peer. We do this in a
	// goroutine so that we can start communicating with the peer immediately.
	go func() {
		err := g.pingNode(remoteAddr)
		if err == nil {
			g.mu.Lock()
			g.addNode(remoteAddr)
			g.mu.Unlock()
		}
	}()

	return nil
}

// managedAcceptConnOldPeer accepts a connection request from peers < v1.0.0.
// The requesting peer is added as a peer, but is not added to the node list
// (older peers do not share their dialback address). The peer is only added if
// a nil error is returned.
func (g *Gateway) managedAcceptConnOldPeer(conn net.Conn, remoteVersion string) error {
	addr := modules.NetAddress(conn.RemoteAddr().String())

	g.mu.Lock()
	defer g.mu.Unlock()

	// Old peers are unable to give us a dialback port, so we can't verify
	// whether or not they are local peers.
	g.acceptPeer(&peer{
		Peer: modules.Peer{
			Inbound:    true,
			Local:      false,
			NetAddress: addr,
			Version:    remoteVersion,
		},
		sess: newServerStream(conn, remoteVersion),
	})
<<<<<<< HEAD

	// Attempt to ping the supplied address. If successful, we will add
	// remoteAddr to our node list after accepting the peer. We do this in a
	// goroutine so that we can start communicating with the peer immediately.
	go func() {
		err := g.pingNode(remoteAddr)
		if err == nil {
			g.mu.Lock()
			g.addNode(remoteAddr)
			g.mu.Unlock()
		}
	}()

=======
	g.addNode(addr)
>>>>>>> 95854a28
	return nil
}

// acceptPeer makes room for the peer if necessary by kicking out existing
// peers, then adds the peer to the peer list.
func (g *Gateway) acceptPeer(p *peer) {
	// If we are not fully connected, add the peer without kicking any out.
	if len(g.peers) < fullyConnectedThreshold {
		g.addPeer(p)
		return
	}

	// Select a peer to kick. Outbound peers and local peers are not
	// available to be kicked.
	var addrs []modules.NetAddress
	for addr, peer := range g.peers {
		// Do not kick outbound peers or local peers.
		if !peer.Inbound || peer.Local {
			continue
		}

		// Prefer kicking a peer with the same hostname.
		if addr.Host() == p.NetAddress.Host() {
			addrs = []modules.NetAddress{addr}
			break
		}
		addrs = append(addrs, addr)
	}
	if len(addrs) == 0 {
		// There is nobody suitable to kick, therefore do not kick anyone.
		g.addPeer(p)
		return
	}

	// Of the remaining options, select one at random.
	kick := addrs[fastrand.Intn(len(addrs))]

	g.peers[kick].sess.Close()
	delete(g.peers, kick)
	g.log.Printf("INFO: disconnected from %v to make room for %v\n", kick, p.NetAddress)
	g.addPeer(p)
}

// acceptableVersion returns an error if the version is unacceptable.
func acceptableVersion(version string) error {
	if !build.IsVersion(version) {
		return invalidVersionError(version)
	}
	if build.VersionCmp(version, minAcceptableVersion) < 0 {
		return insufficientVersionError(version)
	}
	return nil
}

// connectVersionHandshake performs the version handshake and should be called
// on the side making the connection request. The remote version is only
// returned if err == nil.
func connectVersionHandshake(conn net.Conn, version string) (remoteVersion string, err error) {
	// Send our version.
	if err := encoding.WriteObject(conn, version); err != nil {
		return "", fmt.Errorf("failed to write version: %v", err)
	}
	// Read remote version.
	if err := encoding.ReadObject(conn, &remoteVersion, build.MaxEncodedVersionLength); err != nil {
		return "", fmt.Errorf("failed to read remote version: %v", err)
	}
	// Check that their version is acceptable.
	if remoteVersion == "reject" {
		return "", errPeerRejectedConn
	}
	if err := acceptableVersion(remoteVersion); err != nil {
		return "", err
	}
	return remoteVersion, nil
}

// acceptVersionHandshake performs the version handshake and should be
// called on the side accepting a connection request. The remote version is
// only returned if err == nil.
func acceptVersionHandshake(conn net.Conn, version string) (remoteVersion string, err error) {
	// Read remote version.
	if err := encoding.ReadObject(conn, &remoteVersion, build.MaxEncodedVersionLength); err != nil {
		return "", fmt.Errorf("failed to read remote version: %v", err)
	}
	// Check that their version is acceptable.
	if err := acceptableVersion(remoteVersion); err != nil {
		if err := encoding.WriteObject(conn, "reject"); err != nil {
			return "", fmt.Errorf("failed to write reject: %v", err)
		}
		return "", err
	}
	// Send our version.
	if err := encoding.WriteObject(conn, version); err != nil {
		return "", fmt.Errorf("failed to write version: %v", err)
	}
	return remoteVersion, nil
}

<<<<<<< HEAD
// managedConnectOldPeer connects to peers < v1.0.0. The peer is added as a
// node and a peer. The peer is only added if a nil error is returned.
func (g *Gateway) managedConnectOldPeer(conn net.Conn, remoteVersion string, remoteAddr modules.NetAddress) error {
	g.mu.Lock()
	defer g.mu.Unlock()
	g.addPeer(&peer{
		Peer: modules.Peer{
			Inbound:    false,
			Local:      remoteAddr.IsLocal(),
			NetAddress: remoteAddr,
			Version:    remoteVersion,
		},
		sess: muxado.Client(conn),
	})
	// Add the peer to the node list. We can ignore the error: addNode
	// validates the address and checks for duplicates, but we don't care
	// about duplicates and we have already validated the address by
	// connecting to it.
	g.addNode(remoteAddr)
	// We want to persist the outbound peers.
	err := g.saveSync()
	if err != nil {
		g.log.Println("ERROR: Unable to save new outbound peer to gateway:", err)
=======
// exchangeOurHeader writes ourHeader and reads the remote's error response.
func exchangeOurHeader(conn net.Conn, ourHeader sessionHeader) error {
	// Send our header.
	if err := encoding.WriteObject(conn, ourHeader); err != nil {
		return fmt.Errorf("failed to write header: %v", err)
	}

	// Read remote response.
	var response string
	if err := encoding.ReadObject(conn, &response, 100); err != nil {
		return fmt.Errorf("failed to read header acceptance: %v", err)
	} else if response == modules.StopResponse {
		return errors.New("peer did not want a connection")
	} else if response != modules.AcceptResponse {
		return fmt.Errorf("peer rejected our header: %v", response)
>>>>>>> 95854a28
	}
	return nil
}

// exchangeRemoteHeader reads the remote header and writes an error response.
func exchangeRemoteHeader(conn net.Conn, ourHeader sessionHeader) (sessionHeader, error) {
	// Read remote header.
	var remoteHeader sessionHeader
	if err := encoding.ReadObject(conn, &remoteHeader, maxEncodedSessionHeaderSize); err != nil {
		return sessionHeader{}, fmt.Errorf("failed to read remote header: %v", err)
	}

	// Validate remote header and write acceptance or rejection.
	err := acceptableSessionHeader(ourHeader, remoteHeader, conn.RemoteAddr().String())
	if err != nil {
		encoding.WriteObject(conn, err.Error()) // error can be ignored
		return sessionHeader{}, fmt.Errorf("peer's header was not acceptable: %v", err)
	} else if err := encoding.WriteObject(conn, modules.AcceptResponse); err != nil {
		return sessionHeader{}, fmt.Errorf("failed to write header acceptance: %v", err)
	}

	return remoteHeader, nil
}

// managedConnectv130Peer connects to peers >= v1.3.0. The peer is added as a
// node and a peer. The peer is only added if a nil error is returned.
func (g *Gateway) managedConnectv130Peer(conn net.Conn, remoteVersion string, remoteAddr modules.NetAddress) error {
	// Perform header handshake.
	host, _, _ := net.SplitHostPort(conn.LocalAddr().String())
	ourHeader := sessionHeader{
		GenesisID:  types.GenesisID,
		UniqueID:   g.id,
		NetAddress: modules.NetAddress(net.JoinHostPort(host, g.port)),
	}
	if err := exchangeOurHeader(conn, ourHeader); err != nil {
		return err
	} else if _, err := exchangeRemoteHeader(conn, ourHeader); err != nil {
		return err
	}
	return nil
}

// managedConnectv100Peer connects to peers >= v1.0.0 and < v1.3.0. The peer is added as a
// node and a peer. The peer is only added if a nil error is returned.
func (g *Gateway) managedConnectv100Peer(conn net.Conn, remoteVersion string, remoteAddr modules.NetAddress) error {
	g.mu.RLock()
	port := g.port
	g.mu.RUnlock()
	// Send our port to the peer so they can dial us back.
	err := encoding.WriteObject(conn, port)
	if err != nil {
<<<<<<< HEAD
		return err
	}

	g.mu.Lock()
	defer g.mu.Unlock()
	g.addPeer(&peer{
		Peer: modules.Peer{
			Inbound:    false,
			Local:      remoteAddr.IsLocal(),
			NetAddress: remoteAddr,
			Version:    remoteVersion,
		},
		sess: muxado.Client(conn),
	})
	// Add the peer to the node list. We can ignore the error: addNode
	// validates the address and checks for duplicates, but we don't care
	// about duplicates and we have already validated the address by
	// connecting to it.
	g.addNode(remoteAddr)
	// We want to persist the outbound peers.
	err = g.saveSync()
	if err != nil {
		g.log.Println("ERROR: Unable to save new outbound peer to gateway:", err)
=======
		return errors.New("could not write port #: " + err.Error())
>>>>>>> 95854a28
	}
	return nil
}

// managedConnect establishes a persistent connection to a peer, and adds it to
// the Gateway's peer list.
func (g *Gateway) managedConnect(addr modules.NetAddress) error {
	// Perform verification on the input address.
	g.mu.RLock()
	gaddr := g.myAddr
	g.mu.RUnlock()
	if addr == gaddr {
		return errors.New("can't connect to our own address")
	}
	if err := addr.IsStdValid(); err != nil {
		return errors.New("can't connect to invalid address")
	}
	if net.ParseIP(addr.Host()) == nil {
		return errors.New("address must be an IP address")
	}
	g.mu.RLock()
	_, exists := g.peers[addr]
	g.mu.RUnlock()
	if exists {
		return errPeerExists
	}

	// Dial the peer and perform peer initialization.
	conn, err := g.dial(addr)
	if err != nil {
		return err
	}

	// Perform peer initialization.
	remoteVersion, err := connectVersionHandshake(conn, build.Version)
	if err != nil {
		conn.Close()
		return err
	}

	if build.VersionCmp(remoteVersion, sessionUpgradeVersion) >= 0 {
		err = g.managedConnectv130Peer(conn, remoteVersion, addr)
	} else if build.VersionCmp(remoteVersion, handshakeUpgradeVersion) >= 0 {
		err = g.managedConnectv100Peer(conn, remoteVersion, addr)
	} else {
		// for older nodes, protocol stops here
	}
	if err != nil {
		conn.Close()
		return err
	}

	// Connection successful, clear the timeout as to maintain a persistent
	// connection to this peer.
	conn.SetDeadline(time.Time{})

	// Add the peer.
	g.mu.Lock()
	defer g.mu.Unlock()

	g.addPeer(&peer{
		Peer: modules.Peer{
			Inbound:    false,
			Local:      addr.IsLocal(),
			NetAddress: addr,
			Version:    remoteVersion,
		},
		sess: newClientStream(conn, remoteVersion),
	})
	g.addNode(addr)
	g.nodes[addr].WasOutboundPeer = true

	if err := g.saveSync(); err != nil {
		g.log.Println("ERROR: Unable to save new outbound peer to gateway:", err)
	}

	g.log.Debugln("INFO: connected to new peer", addr)

	// call initRPCs
	for name, fn := range g.initRPCs {
		go func(name string, fn modules.RPCFunc) {
			if g.threads.Add() != nil {
				return
			}
			defer g.threads.Done()

			err := g.managedRPC(addr, name, fn)
			if err != nil {
				g.log.Debugf("INFO: RPC %q on peer %q failed: %v", name, addr, err)
			}
		}(name, fn)
	}

	return nil
}

// Connect establishes a persistent connection to a peer, and adds it to the
// Gateway's peer list.
func (g *Gateway) Connect(addr modules.NetAddress) error {
	if err := g.threads.Add(); err != nil {
		return err
	}
	defer g.threads.Done()
	return g.managedConnect(addr)
}

// Disconnect terminates a connection to a peer and removes it from the
// Gateway's peer list. The peer's address remains in the node list.
func (g *Gateway) Disconnect(addr modules.NetAddress) error {
	if err := g.threads.Add(); err != nil {
		return err
	}
	defer g.threads.Done()

	g.mu.RLock()
	p, exists := g.peers[addr]
	g.mu.RUnlock()
	if !exists {
		return errors.New("not connected to that node")
	}

	p.sess.Close()
	g.mu.Lock()
	// Peer is removed from the peer list as well as the node list, to prevent
	// the node from being re-connected while looking for a replacement peer.
	delete(g.peers, addr)
	delete(g.nodes, addr)
	g.mu.Unlock()

	g.log.Println("INFO: disconnected from peer", addr)
	return nil
}

// Peers returns the addresses currently connected to the Gateway.
func (g *Gateway) Peers() []modules.Peer {
	g.mu.RLock()
	defer g.mu.RUnlock()
	var peers []modules.Peer
	for _, p := range g.peers {
		peers = append(peers, p.Peer)
	}
	return peers
}<|MERGE_RESOLUTION|>--- conflicted
+++ resolved
@@ -9,13 +9,8 @@
 	"github.com/NebulousLabs/Sia/build"
 	"github.com/NebulousLabs/Sia/encoding"
 	"github.com/NebulousLabs/Sia/modules"
-<<<<<<< HEAD
-	"github.com/NebulousLabs/fastrand"
-	"github.com/NebulousLabs/muxado"
-=======
 	"github.com/NebulousLabs/Sia/types"
 	"github.com/NebulousLabs/fastrand"
->>>>>>> 95854a28
 )
 
 var (
@@ -206,11 +201,6 @@
 			NetAddress: remoteHeader.NetAddress,
 			Version:    remoteVersion,
 		},
-<<<<<<< HEAD
-		sess: muxado.Server(conn),
-	})
-	g.addNode(addr)
-=======
 		sess: newServerStream(conn, remoteVersion),
 	}
 	g.mu.Lock()
@@ -230,7 +220,6 @@
 		}
 	}()
 
->>>>>>> 95854a28
 	return nil
 }
 
@@ -244,8 +233,6 @@
 	if err != nil {
 		return fmt.Errorf("could not read remote peer's port: %v", err)
 	}
-<<<<<<< HEAD
-=======
 	host, _, _ := net.SplitHostPort(conn.RemoteAddr().String())
 	remoteAddr := modules.NetAddress(net.JoinHostPort(host, dialbackPort))
 	if err := remoteAddr.IsStdValid(); err != nil {
@@ -257,7 +244,6 @@
 	if remoteAddr.Host() != host {
 		return fmt.Errorf("peer sent a port which modified the host")
 	}
->>>>>>> 95854a28
 
 	g.mu.Lock()
 	defer g.mu.Unlock()
@@ -315,23 +301,7 @@
 		},
 		sess: newServerStream(conn, remoteVersion),
 	})
-<<<<<<< HEAD
-
-	// Attempt to ping the supplied address. If successful, we will add
-	// remoteAddr to our node list after accepting the peer. We do this in a
-	// goroutine so that we can start communicating with the peer immediately.
-	go func() {
-		err := g.pingNode(remoteAddr)
-		if err == nil {
-			g.mu.Lock()
-			g.addNode(remoteAddr)
-			g.mu.Unlock()
-		}
-	}()
-
-=======
 	g.addNode(addr)
->>>>>>> 95854a28
 	return nil
 }
 
@@ -430,31 +400,6 @@
 	return remoteVersion, nil
 }
 
-<<<<<<< HEAD
-// managedConnectOldPeer connects to peers < v1.0.0. The peer is added as a
-// node and a peer. The peer is only added if a nil error is returned.
-func (g *Gateway) managedConnectOldPeer(conn net.Conn, remoteVersion string, remoteAddr modules.NetAddress) error {
-	g.mu.Lock()
-	defer g.mu.Unlock()
-	g.addPeer(&peer{
-		Peer: modules.Peer{
-			Inbound:    false,
-			Local:      remoteAddr.IsLocal(),
-			NetAddress: remoteAddr,
-			Version:    remoteVersion,
-		},
-		sess: muxado.Client(conn),
-	})
-	// Add the peer to the node list. We can ignore the error: addNode
-	// validates the address and checks for duplicates, but we don't care
-	// about duplicates and we have already validated the address by
-	// connecting to it.
-	g.addNode(remoteAddr)
-	// We want to persist the outbound peers.
-	err := g.saveSync()
-	if err != nil {
-		g.log.Println("ERROR: Unable to save new outbound peer to gateway:", err)
-=======
 // exchangeOurHeader writes ourHeader and reads the remote's error response.
 func exchangeOurHeader(conn net.Conn, ourHeader sessionHeader) error {
 	// Send our header.
@@ -470,7 +415,6 @@
 		return errors.New("peer did not want a connection")
 	} else if response != modules.AcceptResponse {
 		return fmt.Errorf("peer rejected our header: %v", response)
->>>>>>> 95854a28
 	}
 	return nil
 }
@@ -522,33 +466,7 @@
 	// Send our port to the peer so they can dial us back.
 	err := encoding.WriteObject(conn, port)
 	if err != nil {
-<<<<<<< HEAD
-		return err
-	}
-
-	g.mu.Lock()
-	defer g.mu.Unlock()
-	g.addPeer(&peer{
-		Peer: modules.Peer{
-			Inbound:    false,
-			Local:      remoteAddr.IsLocal(),
-			NetAddress: remoteAddr,
-			Version:    remoteVersion,
-		},
-		sess: muxado.Client(conn),
-	})
-	// Add the peer to the node list. We can ignore the error: addNode
-	// validates the address and checks for duplicates, but we don't care
-	// about duplicates and we have already validated the address by
-	// connecting to it.
-	g.addNode(remoteAddr)
-	// We want to persist the outbound peers.
-	err = g.saveSync()
-	if err != nil {
-		g.log.Println("ERROR: Unable to save new outbound peer to gateway:", err)
-=======
 		return errors.New("could not write port #: " + err.Error())
->>>>>>> 95854a28
 	}
 	return nil
 }
