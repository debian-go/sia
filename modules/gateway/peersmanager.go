--- conflicted
+++ resolved
@@ -31,13 +31,10 @@
 			// race condition could mean that the peer was disconnected
 			// before this code block was reached.
 			p.Inbound = false
-<<<<<<< HEAD
-=======
 			if n, ok := g.nodes[p.NetAddress]; ok && !n.WasOutboundPeer {
 				n.WasOutboundPeer = true
 				g.nodes[n.NetAddress] = n
 			}
->>>>>>> 95854a28
 			g.log.Debugf("[PMC] [SUCCESS] [%v] existing peer has been converted to outbound peer", addr)
 		}
 		g.mu.Unlock()
@@ -79,70 +76,19 @@
 	connectionLimiterChan := make(chan struct{}, maxConcurrentOutboundPeerRequests)
 
 	g.log.Debugln("INFO: [PPM] Permanent peer manager has started")
-<<<<<<< HEAD
-	for {
-		// If the gateway is well connected, sleep for a while and then try
-		// again.
-		numOutboundPeers := g.numOutboundPeers()
-		if numOutboundPeers >= wellConnectedThreshold {
-			g.log.Debugln("INFO: [PPM] Gateway has enough peers, sleeping.")
-			if !g.managedSleep(wellConnectedDelay) {
-				return
-			}
-			continue
-		}
-=======
->>>>>>> 95854a28
 
 	for {
 		// Fetch the set of nodes to try.
 		g.mu.RLock()
 		nodes := g.buildPeerManagerNodeList()
 		g.mu.RUnlock()
-<<<<<<< HEAD
-		// If there was an error, log the error and then wait a while before
-		// trying again.
-		g.log.Debugln("[PPM] Fetched a random node:", addr)
-		if err != nil {
-			g.log.Debugln("[PPM] Unable to acquire selected peer:", err)
-=======
 		if len(nodes) == 0 {
 			g.log.Debugln("[PPM] Node list is empty, sleeping")
->>>>>>> 95854a28
 			if !g.managedSleep(noNodesDelay) {
 				return
 			}
 			continue
 		}
-<<<<<<< HEAD
-		// We need at least some of our outbound peers to be remote peers. If
-		// we already have reached a certain threshold of outbound peers and
-		// this peer is a local peer, do not consider it for an outbound peer.
-		// Sleep briefly to prevent the gateway from hogging the CPU if all
-		// peers are local.
-		if numOutboundPeers >= maxLocalOutboundPeers && addr.IsLocal() && build.Release != "testing" {
-			g.log.Debugln("[PPM] Ignorning selected peer; this peer is local and we already have multiple outbound peers:", addr)
-			if !g.managedSleep(unwantedLocalPeerDelay) {
-				return
-			}
-			continue
-		}
-
-		// Try connecting to that peer in a goroutine. Do not block unless
-		// there are currently 3 or more peer connection attempts open at once.
-		// Before spawning the thread, make sure that there is enough room by
-		// throwing a struct into the buffered channel.
-		g.log.Debugln("[PPM] Trying to connect to a node:", addr)
-		connectionLimiterChan <- struct{}{}
-		go func(addr modules.NetAddress) {
-			// After completion, take the struct out of the channel so that the
-			// next thread may proceed.
-			defer func() {
-				<-connectionLimiterChan
-			}()
-
-			if err := g.threads.Add(); err != nil {
-=======
 
 		for _, addr := range nodes {
 			// Break as soon as we have enough outbound peers.
@@ -205,7 +151,6 @@
 			// non-blocking, so they should be spaced out to avoid spinning up an
 			// uncontrolled number of threads and therefore peer connections.
 			if !g.managedSleep(acquiringPeersDelay) {
->>>>>>> 95854a28
 				return
 			}
 		}
