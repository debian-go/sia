--- conflicted
+++ resolved
@@ -1,10 +1,7 @@
 package gateway
 
 import (
-<<<<<<< HEAD
-=======
 	"errors"
->>>>>>> 95854a28
 	"fmt"
 	"net"
 	"strconv"
@@ -13,16 +10,10 @@
 	"time"
 
 	"github.com/NebulousLabs/Sia/build"
-<<<<<<< HEAD
-	"github.com/NebulousLabs/Sia/modules"
-	"github.com/NebulousLabs/fastrand"
-	"github.com/NebulousLabs/muxado"
-=======
 	"github.com/NebulousLabs/Sia/encoding"
 	"github.com/NebulousLabs/Sia/modules"
 	"github.com/NebulousLabs/Sia/types"
 	"github.com/NebulousLabs/fastrand"
->>>>>>> 95854a28
 )
 
 // dummyConn implements the net.Conn interface, but does not carry any actual
@@ -79,11 +70,7 @@
 				Inbound:    false,
 				Local:      false,
 			},
-<<<<<<< HEAD
-			sess: muxado.Client(new(dummyConn)),
-=======
 			sess: newClientStream(new(dummyConn), build.Version),
->>>>>>> 95854a28
 		}
 		unkickablePeers = append(unkickablePeers, p)
 	}
@@ -95,11 +82,7 @@
 				Inbound:    true,
 				Local:      true,
 			},
-<<<<<<< HEAD
-			sess: muxado.Client(new(dummyConn)),
-=======
 			sess: newClientStream(new(dummyConn), build.Version),
->>>>>>> 95854a28
 		}
 		unkickablePeers = append(unkickablePeers, p)
 	}
@@ -113,11 +96,7 @@
 			NetAddress: "9.9.9.9",
 			Inbound:    true,
 		},
-<<<<<<< HEAD
-		sess: muxado.Client(new(dummyConn)),
-=======
 		sess: newClientStream(new(dummyConn), build.Version),
->>>>>>> 95854a28
 	})
 	for _, p := range unkickablePeers {
 		if _, exists := g.peers[p.NetAddress]; !exists {
@@ -131,11 +110,7 @@
 			NetAddress: "9.9.9.9",
 			Inbound:    true,
 		},
-<<<<<<< HEAD
-		sess: muxado.Client(new(dummyConn)),
-=======
 		sess: newClientStream(new(dummyConn), build.Version),
->>>>>>> 95854a28
 	})
 	// Test that accepting a local peer will kick a kickable peer.
 	g.acceptPeer(&peer{
@@ -144,11 +119,7 @@
 			Inbound:    true,
 			Local:      true,
 		},
-<<<<<<< HEAD
-		sess: muxado.Client(new(dummyConn)),
-=======
 		sess: newClientStream(new(dummyConn), build.Version),
->>>>>>> 95854a28
 	})
 	if _, exists := g.peers["9.9.9.9"]; exists {
 		t.Error("acceptPeer didn't kick a peer to make room for a local peer")
