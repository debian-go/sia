package gateway

import (
	"errors"
	"fmt"
	"net"
	"time"

<<<<<<< HEAD
	"github.com/NebulousLabs/Sia/encoding"
	"github.com/NebulousLabs/Sia/modules"
=======
	"github.com/NebulousLabs/Sia/build"
	"github.com/NebulousLabs/Sia/encoding"
	"github.com/NebulousLabs/Sia/modules"
	"github.com/NebulousLabs/Sia/types"
>>>>>>> 95854a28
	"github.com/NebulousLabs/fastrand"
)

var (
	errNodeExists    = errors.New("node already added")
	errNoNodes       = errors.New("no nodes in the node list")
	errOurAddress    = errors.New("can't add our own address")
	errPeerGenesisID = errors.New("peer has different genesis ID")
)

// A node represents a potential peer on the Sia network.
type node struct {
	NetAddress      modules.NetAddress `json:"netaddress"`
	WasOutboundPeer bool               `json:"wasoutboundpeer"`
}

// addNode adds an address to the set of nodes on the network.
func (g *Gateway) addNode(addr modules.NetAddress) error {
	if addr == g.myAddr {
		return errOurAddress
	} else if _, exists := g.nodes[addr]; exists {
		return errNodeExists
	} else if addr.IsStdValid() != nil {
		return errors.New("address is not valid: " + string(addr))
	} else if net.ParseIP(addr.Host()) == nil {
		return errors.New("address must be an IP address: " + string(addr))
	}
	g.nodes[addr] = &node{
		NetAddress:      addr,
		WasOutboundPeer: false,
	}
	return nil
}

// pingNode verifies that there is a reachable node at the provided address
// by performing the Sia gateway handshake protocol.
func (g *Gateway) pingNode(addr modules.NetAddress) error {
	// Ping the untrusted node to see whether or not there's actually a
	// reachable node at the provided address.
	conn, err := g.dial(addr)
	if err != nil {
		return err
	}
	defer conn.Close()
<<<<<<< HEAD
	// If connection succeeds, supply an unacceptable version so that we
	// will not be added as a peer.
	//
	// NOTE: this is a somewhat clunky way of specifying that you didn't
	// actually want a connection.
	_, err = connectVersionHandshake(conn, "0.0.0")
	if err == errPeerRejectedConn {
		err = nil // we expect this error
	}
	return err
=======

	// Read the node's version.
	remoteVersion, err := connectVersionHandshake(conn, build.Version)
	if err != nil {
		return err
	}

	if build.VersionCmp(remoteVersion, sessionUpgradeVersion) < 0 {
		return nil // for older versions, this is where pinging ends
	}

	// Send our header.
	// NOTE: since we don't intend to complete the connection, we can send an
	// inaccurate NetAddress.
	ourHeader := sessionHeader{
		GenesisID:  types.GenesisID,
		UniqueID:   g.id,
		NetAddress: modules.NetAddress(conn.LocalAddr().String()),
	}
	if err := exchangeOurHeader(conn, ourHeader); err != nil {
		return err
	}

	// Read remote header.
	var remoteHeader sessionHeader
	if err := encoding.ReadObject(conn, &remoteHeader, maxEncodedSessionHeaderSize); err != nil {
		return fmt.Errorf("failed to read remote header: %v", err)
	} else if err := acceptableSessionHeader(ourHeader, remoteHeader, conn.RemoteAddr().String()); err != nil {
		return err
	}

	// Send special rejection string.
	if err := encoding.WriteObject(conn, modules.StopResponse); err != nil {
		return fmt.Errorf("failed to write header rejection: %v", err)
	}
	return nil
>>>>>>> 95854a28
}

// removeNode will remove a node from the gateway.
func (g *Gateway) removeNode(addr modules.NetAddress) error {
	if _, exists := g.nodes[addr]; !exists {
		return errors.New("no record of that node")
	}
	delete(g.nodes, addr)
	return nil
}

// randomNode returns a random node from the gateway. An error can be returned
// if there are no nodes in the node list.
func (g *Gateway) randomNode() (modules.NetAddress, error) {
	if len(g.nodes) == 0 {
		return "", errNoPeers
	}

	// Select a random peer. Note that the algorithm below is roughly linear in
	// the number of nodes known by the gateway, and this number can approach
	// every node on the network. If the network gets large, this algorithm
	// will either need to be refactored, or more likely a cap on the size of
	// g.nodes will need to be added.
	r := fastrand.Intn(len(g.nodes))
	for node := range g.nodes {
		if r <= 0 {
			return node, nil
		}
		r--
	}
	return "", errNoPeers
}

// shareNodes is the receiving end of the ShareNodes RPC. It writes up to 10
// randomly selected nodes to the caller.
func (g *Gateway) shareNodes(conn modules.PeerConn) error {
	conn.SetDeadline(time.Now().Add(connStdDeadline))
	remoteNA := modules.NetAddress(conn.RemoteAddr().String())

	// Assemble a list of nodes to send to the peer.
	var nodes []modules.NetAddress
	func() {
		g.mu.RLock()
		defer g.mu.RUnlock()

		// Gather candidates for sharing.
		gnodes := make([]modules.NetAddress, 0, len(g.nodes))
		for node := range g.nodes {
			// Don't share local peers with remote peers. That means that if 'node'
			// is loopback, it will only be shared if the remote peer is also
			// loopback. And if 'node' is private, it will only be shared if the
			// remote peer is either the loopback or is also private.
			if node.IsLoopback() && !remoteNA.IsLoopback() {
				continue
			}
			if node.IsLocal() && !remoteNA.IsLocal() {
				continue
			}
			gnodes = append(gnodes, node)
		}

		// Iterate through the random permutation of nodes and select the
		// desirable ones.
		for _, i := range fastrand.Perm(len(gnodes)) {
			nodes = append(nodes, gnodes[i])
			if uint64(len(nodes)) == maxSharedNodes {
				break
			}
		}
	}()
	return encoding.WriteObject(conn, nodes)
}

// requestNodes is the calling end of the ShareNodes RPC.
func (g *Gateway) requestNodes(conn modules.PeerConn) error {
	conn.SetDeadline(time.Now().Add(connStdDeadline))

	var nodes []modules.NetAddress
	if err := encoding.ReadObject(conn, &nodes, maxSharedNodes*modules.MaxEncodedNetAddressLength); err != nil {
		return err
	}

	g.mu.Lock()
	for _, node := range nodes {
		err := g.addNode(node)
		if err != nil && err != errNodeExists && err != errOurAddress {
			g.log.Printf("WARN: peer '%v' sent the invalid addr '%v'", conn.RPCAddr(), node)
		}
	}
	err := g.saveSync()
	if err != nil {
		g.log.Println("ERROR: unable to save new nodes added to the gateway:", err)
	}
	g.mu.Unlock()
	return nil
}

// permanentNodePurger is a thread that runs throughout the lifetime of the
// gateway, purging unconnectable nodes from the node list in a sustainable
// way.
func (g *Gateway) permanentNodePurger(closeChan chan struct{}) {
	defer close(closeChan)

	for {
		// Choose an amount of time to wait before attempting to prune a node.
		// Nodes will occasionally go offline for some time, which can even be
		// days. We don't want to too aggressively prune nodes with low-moderate
		// uptime, as they are still useful to the network.
<<<<<<< HEAD
		//
		// But if there are a lot of nodes, we want to make sure that the node
		// list does not become saturated with inaccessible / offline nodes.
		// Pruning happens a lot faster when there are a lot of nodes in the
		// gateway.
		//
=======
		//
		// But if there are a lot of nodes, we want to make sure that the node
		// list does not become saturated with inaccessible / offline nodes.
		// Pruning happens a lot faster when there are a lot of nodes in the
		// gateway.
		//
>>>>>>> 95854a28
		// This value is a ratelimit which tries to keep the nodes list in the
		// gateawy healthy. A more complex algorithm might adjust this number
		// according to the percentage of prune attempts that are successful
		// (decrease prune frequency if most nodes in the database are online,
		// increase prune frequency if more nodes in the database are offline).
		waitTime := nodePurgeDelay
		g.mu.RLock()
		nodeCount := len(g.nodes)
		g.mu.RUnlock()
		if nodeCount > quickPruneListLen {
			waitTime = fastNodePurgeDelay
		}

		// Sleep as a purge ratelimit.
		select {
		case <-time.After(waitTime):
		case <-g.threads.StopChan():
			// The gateway is shutting down, close out the thread.
			return
		}

		// Get a random node for scanning.
		g.mu.RLock()
		numNodes := len(g.nodes)
		node, err := g.randomNode()
		g.mu.RUnlock()
		if err == errNoNodes {
			// errNoNodes is a common error that will be resolved by the
			// bootstrap process.
			continue
		} else if err != nil {
			// Unusual error, create a logging statement.
			g.log.Println("ERROR: could not pick a random node for uptime check:", err)
			continue
		}
		if numNodes <= pruneNodeListLen {
			// There are not enough nodes in the gateway - pruning more is
			// probably a bad idea, and may affect the user's ability to
			// connect to the network in the future.
			continue
		}
		// Check whether this node is already a peer. If so, no need to dial
		// them.
		g.mu.RLock()
		_, exists := g.peers[node]
		g.mu.RUnlock()
		if exists {
			continue
		}

		// Try connecting to the random node. If the node is not reachable,
		// remove them from the node list.
		//
		// NOTE: an error may be returned if the dial is canceled partway
		// through, which would cause the node to be pruned even though it may
		// be a good node. Because nodes are plentiful, this is an acceptable
		// bug.
<<<<<<< HEAD
		err = g.pingNode(node)
		if err != nil {
=======
		if err = g.pingNode(node); err != nil {
>>>>>>> 95854a28
			g.mu.Lock()
			g.removeNode(node)
			g.mu.Unlock()
			g.log.Debugf("INFO: removing node %q because it could not be reached during a random scan: %v", node, err)
		}
	}
}

// permanentNodeManager tries to keep the Gateway's node list healthy. As long
// as the Gateway has fewer than healthyNodeListLen nodes, it asks a random
// peer for more nodes. It also continually pings nodes in order to establish
// their connectivity. Unresponsive nodes are aggressively removed.
func (g *Gateway) permanentNodeManager(closeChan chan struct{}) {
	defer close(closeChan)

	for {
		// Wait 5 seconds so that a controlled number of node requests are made
		// to peers.
		select {
		case <-time.After(nodeListDelay):
		case <-g.threads.StopChan():
			// Gateway is shutting down, close the thread.
			return
		}

		g.mu.RLock()
		numNodes := len(g.nodes)
		peer, err := g.randomOutboundPeer()
		g.mu.RUnlock()
		if err == errNoPeers {
			// errNoPeers is a common and expected error, there's no need to
			// log it.
			continue
		} else if err != nil {
			g.log.Println("ERROR: could not fetch a random peer:", err)
			continue
		}

		// Determine whether there are a satisfactory number of nodes in the
		// nodelist. If there are not, use the random peer from earlier to
		// expand the node list.
		if numNodes < healthyNodeListLen {
			err := g.managedRPC(peer, "ShareNodes", g.requestNodes)
			if err != nil {
				g.log.Debugf("WARN: RPC ShareNodes failed on peer %q: %v", peer, err)
				continue
			}
		} else {
			// There are enough nodes in the gateway, no need to check for more
			// every 5 seconds. Wait a while before checking again.
			select {
			case <-time.After(wellConnectedDelay):
			case <-g.threads.StopChan():
				// Gateway is shutting down, close the thread.
				return
			}
		}
	}
}<|MERGE_RESOLUTION|>--- conflicted
+++ resolved
@@ -6,15 +6,10 @@
 	"net"
 	"time"
 
-<<<<<<< HEAD
-	"github.com/NebulousLabs/Sia/encoding"
-	"github.com/NebulousLabs/Sia/modules"
-=======
 	"github.com/NebulousLabs/Sia/build"
 	"github.com/NebulousLabs/Sia/encoding"
 	"github.com/NebulousLabs/Sia/modules"
 	"github.com/NebulousLabs/Sia/types"
->>>>>>> 95854a28
 	"github.com/NebulousLabs/fastrand"
 )
 
@@ -59,18 +54,6 @@
 		return err
 	}
 	defer conn.Close()
-<<<<<<< HEAD
-	// If connection succeeds, supply an unacceptable version so that we
-	// will not be added as a peer.
-	//
-	// NOTE: this is a somewhat clunky way of specifying that you didn't
-	// actually want a connection.
-	_, err = connectVersionHandshake(conn, "0.0.0")
-	if err == errPeerRejectedConn {
-		err = nil // we expect this error
-	}
-	return err
-=======
 
 	// Read the node's version.
 	remoteVersion, err := connectVersionHandshake(conn, build.Version)
@@ -107,7 +90,6 @@
 		return fmt.Errorf("failed to write header rejection: %v", err)
 	}
 	return nil
->>>>>>> 95854a28
 }
 
 // removeNode will remove a node from the gateway.
@@ -216,21 +198,12 @@
 		// Nodes will occasionally go offline for some time, which can even be
 		// days. We don't want to too aggressively prune nodes with low-moderate
 		// uptime, as they are still useful to the network.
-<<<<<<< HEAD
 		//
 		// But if there are a lot of nodes, we want to make sure that the node
 		// list does not become saturated with inaccessible / offline nodes.
 		// Pruning happens a lot faster when there are a lot of nodes in the
 		// gateway.
 		//
-=======
-		//
-		// But if there are a lot of nodes, we want to make sure that the node
-		// list does not become saturated with inaccessible / offline nodes.
-		// Pruning happens a lot faster when there are a lot of nodes in the
-		// gateway.
-		//
->>>>>>> 95854a28
 		// This value is a ratelimit which tries to keep the nodes list in the
 		// gateawy healthy. A more complex algorithm might adjust this number
 		// according to the percentage of prune attempts that are successful
@@ -288,12 +261,7 @@
 		// through, which would cause the node to be pruned even though it may
 		// be a good node. Because nodes are plentiful, this is an acceptable
 		// bug.
-<<<<<<< HEAD
-		err = g.pingNode(node)
-		if err != nil {
-=======
 		if err = g.pingNode(node); err != nil {
->>>>>>> 95854a28
 			g.mu.Lock()
 			g.removeNode(node)
 			g.mu.Unlock()
