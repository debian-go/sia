package gateway

import (
	"errors"
	"io"
	"sync"
	"sync/atomic"
	"testing"
	"time"

	"github.com/NebulousLabs/Sia/encoding"
	"github.com/NebulousLabs/Sia/modules"
)

func TestRPCID(t *testing.T) {
	cases := map[rpcID]string{
		{}:                                       "        ",
		{'f', 'o', 'o'}:                          "foo     ",
		{'f', 'o', 'o', 'b', 'a', 'r', 'b', 'a'}: "foobarba",
	}
	for id, s := range cases {
		if id.String() != s {
			t.Errorf("rpcID.String mismatch: expected %v, got %v", s, id.String())
		}
	}
}

func TestHandlerName(t *testing.T) {
	cases := map[string]rpcID{
		"":          {},
		"foo":       {'f', 'o', 'o'},
		"foobarbaz": {'f', 'o', 'o', 'b', 'a', 'r', 'b', 'a'},
	}
	for s, id := range cases {
		if hid := handlerName(s); hid != id {
			t.Errorf("handlerName mismatch: expected %v, got %v", id, hid)
		}
	}
}

// TestRegisterRPC tests that registering the same RPC twice causes a panic.
func TestRegisterRPC(t *testing.T) {
	if testing.Short() {
		t.SkipNow()
	}
	t.Parallel()
	g := newTestingGateway(t)
	defer g.Close()

	g.RegisterRPC("Foo", func(conn modules.PeerConn) error { return nil })
	defer func() {
		if r := recover(); r == nil {
			t.Error("Registering the same RPC twice did not cause a panic")
		}
	}()
	g.RegisterRPC("Foo", func(conn modules.PeerConn) error { return nil })
}

// TestUnregisterRPC tests that unregistering an RPC causes calls to it to
// fail, and checks that unregistering a non-registered RPC causes a panic.
func TestUnregisterRPC(t *testing.T) {
	if testing.Short() {
		t.SkipNow()
	}
	t.Parallel()
	g1 := newNamedTestingGateway(t, "1")
	defer g1.Close()
	g2 := newNamedTestingGateway(t, "2")
	defer g2.Close()

	err := g2.Connect(g1.Address())
	if err != nil {
		t.Fatal(err)
	}

	dummyFunc := func(conn modules.PeerConn) error {
		var str string
		return encoding.ReadObject(conn, &str, 11)
	}

	// Register RPC and check that calling it succeeds.
	g1.RegisterRPC("Foo", func(conn modules.PeerConn) error {
		return encoding.WriteObject(conn, "foo")
	})
	err = g2.RPC(g1.Address(), "Foo", dummyFunc)
	if err != nil {
		t.Errorf("calling registered RPC on g1 returned %q", err)
	}
	// Unregister RPC and check that calling it fails.
	g1.UnregisterRPC("Foo")
	err = g2.RPC(g1.Address(), "Foo", dummyFunc)
	if err != io.EOF {
		t.Errorf("calling unregistered RPC on g1 returned %q instead of io.EOF", err)
	}

	// Unregister again and check that it panics.
	defer func() {
		if r := recover(); r == nil {
			t.Error("Unregistering an unregistered RPC did not cause a panic")
		}
	}()
	g1.UnregisterRPC("Foo")
}

// TestRegisterConnectCall tests that registering the same on-connect call
// twice causes a panic.
func TestRegisterConnectCall(t *testing.T) {
	if testing.Short() {
		t.SkipNow()
	}
	t.Parallel()
	g := newTestingGateway(t)
	defer g.Close()

	// Register an on-connect call.
	g.RegisterConnectCall("Foo", func(conn modules.PeerConn) error { return nil })
	defer func() {
		if r := recover(); r == nil {
			t.Error("Registering the same on-connect call twice did not cause a panic")
		}
	}()
	g.RegisterConnectCall("Foo", func(conn modules.PeerConn) error { return nil })
}

// TestUnregisterConnectCallPanics tests that unregistering the same on-connect
// call twice causes a panic.
func TestUnregisterConnectCallPanics(t *testing.T) {
	if testing.Short() {
		t.SkipNow()
	}
	t.Parallel()
	g1 := newNamedTestingGateway(t, "1")
	defer g1.Close()
	g2 := newNamedTestingGateway(t, "2")
	defer g2.Close()

	rpcChan := make(chan struct{})

	// Register on-connect call and test that RPC is called on connect.
	g1.RegisterConnectCall("Foo", func(conn modules.PeerConn) error {
		rpcChan <- struct{}{}
		return nil
	})
	err := g1.Connect(g2.Address())
	if err != nil {
		t.Fatal(err)
	}
	select {
	case <-rpcChan:
	case <-time.After(200 * time.Millisecond):
		t.Fatal("ConnectCall not called on Connect after it was registered")
	}
	// Disconnect, unregister on-connect call, and test that RPC is not called on connect.
	err = g1.Disconnect(g2.Address())
	if err != nil {
		t.Fatal(err)
	}
	g1.UnregisterConnectCall("Foo")
	err = g1.Connect(g2.Address())
	if err != nil {
		t.Fatal(err)
	}
	select {
	case <-rpcChan:
		t.Fatal("ConnectCall called on Connect after it was unregistered")
	case <-time.After(200 * time.Millisecond):
	}
	// Unregister again and check that it panics.
	defer func() {
		if r := recover(); r == nil {
			t.Error("Unregistering an unregistered on-connect call did not cause a panic")
		}
	}()
	g1.UnregisterConnectCall("Foo")
}

func TestRPC(t *testing.T) {
	if testing.Short() {
		t.SkipNow()
	}
	t.Parallel()
	g1 := newNamedTestingGateway(t, "1")
	defer g1.Close()

	if err := g1.RPC("foo.com:123", "", nil); err == nil {
		t.Fatal("RPC on unconnected peer succeeded")
	}

	g2 := newNamedTestingGateway(t, "2")
	defer g2.Close()

	err := g1.Connect(g2.Address())
	if err != nil {
		t.Fatal("failed to connect:", err)
	}

	g2.RegisterRPC("Foo", func(conn modules.PeerConn) error {
		var i uint64
		err := encoding.ReadObject(conn, &i, 8)
		if err != nil {
			return err
		} else if i == 0xdeadbeef {
			return encoding.WriteObject(conn, "foo")
		} else {
			return encoding.WriteObject(conn, "bar")
		}
	})

	var foo string
	err = g1.RPC(g2.Address(), "Foo", func(conn modules.PeerConn) error {
		err := encoding.WriteObject(conn, 0xdeadbeef)
		if err != nil {
			return err
		}
		return encoding.ReadObject(conn, &foo, 11)
	})
	if err != nil {
		t.Fatal(err)
	}
	if foo != "foo" {
		t.Fatal("Foo gave wrong response:", foo)
	}

	// wrong number should produce an error
	err = g1.RPC(g2.Address(), "Foo", func(conn modules.PeerConn) error {
		err := encoding.WriteObject(conn, 0xbadbeef)
		if err != nil {
			return err
		}
		return encoding.ReadObject(conn, &foo, 11)
	})
	if err != nil {
		t.Fatal(err)
	}
	if foo != "bar" {
		t.Fatal("Foo gave wrong response:", foo)
	}

	// don't read or write anything
	err = g1.RPC(g2.Address(), "Foo", func(modules.PeerConn) error {
		return errNoPeers // any non-nil error will do
	})
	if err == nil {
		t.Fatal("bad RPC did not produce an error")
	}

	g1.peers[g2.Address()].sess.Close()
	if err := g1.RPC(g2.Address(), "Foo", nil); err == nil {
		t.Fatal("RPC on closed peer connection succeeded")
	}
}

func TestThreadedHandleConn(t *testing.T) {
	if testing.Short() {
		t.SkipNow()
	}
	t.Parallel()
	g1 := newNamedTestingGateway(t, "1")
	defer g1.Close()
	g2 := newNamedTestingGateway(t, "2")
	defer g2.Close()

	err := g1.Connect(g2.Address())
	if err != nil {
		t.Fatal("failed to connect:", err)
	}

	g2.RegisterRPC("Foo", func(conn modules.PeerConn) error {
		var i uint64
		err := encoding.ReadObject(conn, &i, 8)
		if err != nil {
			return err
		} else if i == 0xdeadbeef {
			return encoding.WriteObject(conn, "foo")
		} else {
			return encoding.WriteObject(conn, "bar")
		}
	})

	// custom rpc fn (doesn't automatically write rpcID)
	rpcFn := func(fn func(modules.PeerConn) error) error {
		conn, err := g1.peers[g2.Address()].open()
		if err != nil {
			return err
		}
		defer conn.Close()
		return fn(conn)
	}

	// bad rpcID
	err = rpcFn(func(conn modules.PeerConn) error {
		return encoding.WriteObject(conn, [3]byte{1, 2, 3})
	})
	if err != nil {
		t.Fatal("rpcFn failed:", err)
	}

	// unknown rpcID
	err = rpcFn(func(conn modules.PeerConn) error {
		return encoding.WriteObject(conn, handlerName("bar"))
	})
	if err != nil {
		t.Fatal("rpcFn failed:", err)
	}

	// valid rpcID
	err = rpcFn(func(conn modules.PeerConn) error {
		return encoding.WriteObject(conn, handlerName("Foo"))
	})
	if err != nil {
		t.Fatal("rpcFn failed:", err)
	}
}

// TestBroadcast tests that calling broadcast with a slice of peers only
// broadcasts to those peers.
func TestBroadcast(t *testing.T) {
	if testing.Short() {
		t.SkipNow()
	}
	t.Parallel()
	g1 := newNamedTestingGateway(t, "1")
	defer g1.Close()
	g2 := newNamedTestingGateway(t, "2")
	defer g2.Close()
	g3 := newNamedTestingGateway(t, "3")
	defer g3.Close()

	err := g1.Connect(g2.Address())
	if err != nil {
		t.Fatal("failed to connect:", err)
	}
	err = g1.Connect(g3.Address())
	if err != nil {
		t.Fatal("failed to connect:", err)
	}

	var g2Payload, g3Payload string
	g2DoneChan := make(chan struct{})
	g3DoneChan := make(chan struct{})
	bothDoneChan := make(chan struct{})

	g2.RegisterRPC("Recv", func(conn modules.PeerConn) error {
		encoding.ReadObject(conn, &g2Payload, 100)
		g2DoneChan <- struct{}{}
		return nil
	})
	g3.RegisterRPC("Recv", func(conn modules.PeerConn) error {
		encoding.ReadObject(conn, &g3Payload, 100)
		g3DoneChan <- struct{}{}
		return nil
	})

	// Test that broadcasting to all peers in g1.Peers() broadcasts to all peers.
	peers := g1.Peers()
	g1.Broadcast("Recv", "bar", peers)
	go func() {
		<-g2DoneChan
		<-g3DoneChan
		bothDoneChan <- struct{}{}
	}()
	select {
	case <-bothDoneChan:
		// Both g2 and g3 should receive the broadcast.
	case <-time.After(5 * time.Second):
		t.Fatal("broadcasting to gateway.Peers() should broadcast to all peers")
	}
	if g2Payload != "bar" || g3Payload != "bar" {
		t.Fatal("broadcast failed:", g2Payload, g3Payload)
	}

	// Test that broadcasting to only g2 does not broadcast to g3.
	peers = make([]modules.Peer, 0)
	for _, p := range g1.Peers() {
		if p.NetAddress == g2.Address() {
			peers = append(peers, p)
			break
		}
	}
	g1.Broadcast("Recv", "baz", peers)
	select {
	case <-g2DoneChan:
		// Only g2 should receive a broadcast.
	case <-g3DoneChan:
		t.Error("broadcast broadcasted to peers not in the peers arg")
	case <-time.After(200 * time.Millisecond):
		t.Fatal("called broadcast with g2 in peers list, but g2 didn't receive it.")
	}
	if g2Payload != "baz" {
		t.Fatal("broadcast failed:", g2Payload)
	}

	// Test that broadcasting to only g3 does not broadcast to g2.
	peers = make([]modules.Peer, 0)
	for _, p := range g1.Peers() {
		if p.NetAddress == g3.Address() {
			peers = append(peers, p)
			break
		}
	}
	g1.Broadcast("Recv", "qux", peers)
	select {
	case <-g2DoneChan:
		t.Error("broadcast broadcasted to peers not in the peers arg")
	case <-g3DoneChan:
		// Only g3 should receive a broadcast.
	case <-time.After(200 * time.Millisecond):
		t.Fatal("called broadcast with g3 in peers list, but g3 didn't receive it.")
	}
	if g3Payload != "qux" {
		t.Fatal("broadcast failed:", g3Payload)
	}

	// Test that broadcasting to an empty slice (but not nil!) does not broadcast
	// to g2 or g3.
	peers = make([]modules.Peer, 0)
	g1.Broadcast("Recv", "quux", peers)
	select {
	case <-g2DoneChan:
		t.Error("broadcast broadcasted to peers not in the peers arg")
	case <-g3DoneChan:
		t.Error("broadcast broadcasted to peers not in the peers arg")
	case <-time.After(200 * time.Millisecond):
		// Neither peer should receive a broadcast.
	}

	// Test that calling broadcast with nil peers does not broadcast to g2 or g3.
	g1.Broadcast("Recv", "foo", nil)
	select {
	case <-g2DoneChan:
		t.Error("broadcast broadcasted to peers not in the peers arg")
	case <-g3DoneChan:
		t.Error("broadcast broadcasted to peers not in the peers arg")
	case <-time.After(200 * time.Millisecond):
		// Neither peer should receive a broadcast.
	}
}

// TestOutboundAndInboundRPCs tests that both inbound and outbound connections
// can successfully make RPC calls.
func TestOutboundAndInboundRPCs(t *testing.T) {
	if testing.Short() {
		t.SkipNow()
	}
	t.Parallel()
	g1 := newNamedTestingGateway(t, "1")
	defer g1.Close()
	g2 := newNamedTestingGateway(t, "2")
	defer g2.Close()

	rpcChanG1 := make(chan struct{})
	rpcChanG2 := make(chan struct{})

	g1.RegisterRPC("recv", func(conn modules.PeerConn) error {
		rpcChanG1 <- struct{}{}
		return nil
	})
	g2.RegisterRPC("recv", func(conn modules.PeerConn) error {
		rpcChanG2 <- struct{}{}
		return nil
	})

	err := g1.Connect(g2.Address())
	if err != nil {
		t.Fatal(err)
	}
	time.Sleep(10 * time.Millisecond)

	err = g1.RPC(g2.Address(), "recv", func(conn modules.PeerConn) error { return nil })
	if err != nil {
		t.Fatal(err)
	}
	<-rpcChanG2

	// Call the "recv" RPC on g1. We don't know g1's address as g2 sees it, so we
	// get it from the first address in g2's peer list.
	var addr modules.NetAddress
	for pAddr := range g2.peers {
		addr = pAddr
		break
	}
	err = g2.RPC(addr, "recv", func(conn modules.PeerConn) error { return nil })
	if err != nil {
		t.Fatal(err)
	}
	<-rpcChanG1
}

// TestCallingRPCFromRPC tests that calling an RPC from an RPC works.
func TestCallingRPCFromRPC(t *testing.T) {
	if testing.Short() {
		t.SkipNow()
	}
	t.Parallel()
	g1 := newNamedTestingGateway(t, "1")
	defer g1.Close()
	g2 := newNamedTestingGateway(t, "2")
	defer g2.Close()

	errChan := make(chan error)
	g1.RegisterRPC("FOO", func(conn modules.PeerConn) error {
		err := g1.RPC(conn.RPCAddr(), "BAR", func(conn modules.PeerConn) error { return nil })
		errChan <- err
		return err
	})

	barChan := make(chan struct{})
	g2.RegisterRPC("BAR", func(conn modules.PeerConn) error {
		barChan <- struct{}{}
		return nil
	})

	err := g1.Connect(g2.Address())
	if err != nil {
		t.Fatal(err)
	}

	// Wait for g2 to accept the connection
	for {
		if len(g2.Peers()) > 0 {
			break
		}
	}

	err = g2.RPC(g1.Address(), "FOO", func(conn modules.PeerConn) error {
		return nil
	})

	select {
	case err = <-errChan:
		if err != nil {
			t.Fatal(err)
		}
	case <-time.After(500 * time.Millisecond):
		t.Fatal("expected FOO RPC to be called")
	}

	select {
	case <-barChan:
	case <-time.After(500 * time.Millisecond):
		t.Fatal("expected BAR RPC to be called")
	}
}

// TestRPCRatelimit checks that a peer calling an RPC repeatedly does not result
// in a crash.
func TestRPCRatelimit(t *testing.T) {
<<<<<<< HEAD
	t.Skip("Test angers muxado. Can re-enable after switch to smux.")
=======
>>>>>>> 95854a28
	if testing.Short() {
		t.SkipNow()
	}
	t.Parallel()
	g1 := newNamedTestingGateway(t, "1")
	defer g1.Close()
	g2 := newNamedTestingGateway(t, "2")
	defer g2.Close()

<<<<<<< HEAD
	var atomicCalls uint64
	g2.RegisterRPC("recv", func(conn modules.PeerConn) error {
		_, err := conn.Write([]byte("hi"))
		if err != nil {
=======
	var atomicCalls, atomicErrs uint64
	g2.RegisterRPC("recv", func(conn modules.PeerConn) error {
		_, err := conn.Write([]byte("hi"))
		if err != nil {
			atomic.AddUint64(&atomicErrs, 1)
>>>>>>> 95854a28
			return err
		}
		atomic.AddUint64(&atomicCalls, 1)
		return nil
	})

	err := g1.Connect(g2.Address())
	if err != nil {
		t.Fatal(err)
	}
	// Block until the connection is confirmed.
	for i := 0; i < 50; i++ {
		time.Sleep(10 * time.Millisecond)
		g1.mu.Lock()
		g1Peers := len(g1.peers)
		g1.mu.Unlock()
		g2.mu.Lock()
		g2Peers := len(g2.peers)
		g2.mu.Unlock()
		if g1Peers > 0 || g2Peers > 0 {
			break
		}
	}
	g1.mu.Lock()
	g1Peers := len(g1.peers)
	g1.mu.Unlock()
	g2.mu.Lock()
	g2Peers := len(g2.peers)
	g2.mu.Unlock()
	if g1Peers == 0 || g2Peers == 0 {
		t.Fatal("Peers did not connect to eachother")
	}

	// Call "recv" in a tight loop. Check that the number of successful calls
	// does not exceed the ratelimit.
	start := time.Now()
	var wg sync.WaitGroup
<<<<<<< HEAD
	overlapVolume := time.Duration(3)
	targetDuration := rpcStdDeadline * 7 / 3
	maxCallsForDuration := targetDuration / peerRPCDelay
	callVolume := int(overlapVolume * maxCallsForDuration)
=======
	targetDuration := rpcStdDeadline * 4 / 3
	maxCallsForDuration := targetDuration / peerRPCDelay
	callVolume := int(maxCallsForDuration * 3 / 5)
>>>>>>> 95854a28
	for i := 0; i < callVolume; i++ {
		wg.Add(1)
		go func() {
			defer wg.Done()
			// Call an RPC on our peer. Error is ignored, as many are expected
			// and indicate that the test is working.
			_ = g1.RPC(g2.Address(), "recv", func(conn modules.PeerConn) error {
				buf := make([]byte, 2)
				_, err := conn.Read(buf)
				if err != nil {
					return err
				}
				if string(buf) != "hi" {
					return errors.New("caller rpc failed")
				}
				return nil
			})
		}()
		// Sleep for a little bit so that the connections are coming all in a
		// row instead of all at once. But sleep for little enough time that the
		// number of connectings is still far surpassing the allowed ratelimit.
<<<<<<< HEAD
		time.Sleep(peerRPCDelay / overlapVolume)
=======
		time.Sleep(peerRPCDelay / 10)
>>>>>>> 95854a28
	}
	wg.Wait()

	stop := time.Now()
	elapsed := stop.Sub(start)
	expected := peerRPCDelay * (time.Duration(atomic.LoadUint64(&atomicCalls)) + 1)
<<<<<<< HEAD
	if elapsed < expected {
		t.Error("ratelimit does not seem to be effective", expected, elapsed)
	}
	if atomic.LoadUint64(&atomicCalls) > uint64((targetDuration+rpcStdDeadline)/peerRPCDelay) {
		t.Error("The number of sucessful calls exceeds the number allowed by the ratelimit")
	}
=======
	if elapsed*10/9 < expected {
		t.Error("ratelimit does not seem to be effective", expected, elapsed)
	}
>>>>>>> 95854a28
}<|MERGE_RESOLUTION|>--- conflicted
+++ resolved
@@ -545,31 +545,20 @@
 // TestRPCRatelimit checks that a peer calling an RPC repeatedly does not result
 // in a crash.
 func TestRPCRatelimit(t *testing.T) {
-<<<<<<< HEAD
-	t.Skip("Test angers muxado. Can re-enable after switch to smux.")
-=======
->>>>>>> 95854a28
-	if testing.Short() {
-		t.SkipNow()
-	}
-	t.Parallel()
-	g1 := newNamedTestingGateway(t, "1")
-	defer g1.Close()
-	g2 := newNamedTestingGateway(t, "2")
-	defer g2.Close()
-
-<<<<<<< HEAD
-	var atomicCalls uint64
-	g2.RegisterRPC("recv", func(conn modules.PeerConn) error {
-		_, err := conn.Write([]byte("hi"))
-		if err != nil {
-=======
+	if testing.Short() {
+		t.SkipNow()
+	}
+	t.Parallel()
+	g1 := newNamedTestingGateway(t, "1")
+	defer g1.Close()
+	g2 := newNamedTestingGateway(t, "2")
+	defer g2.Close()
+
 	var atomicCalls, atomicErrs uint64
 	g2.RegisterRPC("recv", func(conn modules.PeerConn) error {
 		_, err := conn.Write([]byte("hi"))
 		if err != nil {
 			atomic.AddUint64(&atomicErrs, 1)
->>>>>>> 95854a28
 			return err
 		}
 		atomic.AddUint64(&atomicCalls, 1)
@@ -607,16 +596,9 @@
 	// does not exceed the ratelimit.
 	start := time.Now()
 	var wg sync.WaitGroup
-<<<<<<< HEAD
-	overlapVolume := time.Duration(3)
-	targetDuration := rpcStdDeadline * 7 / 3
-	maxCallsForDuration := targetDuration / peerRPCDelay
-	callVolume := int(overlapVolume * maxCallsForDuration)
-=======
 	targetDuration := rpcStdDeadline * 4 / 3
 	maxCallsForDuration := targetDuration / peerRPCDelay
 	callVolume := int(maxCallsForDuration * 3 / 5)
->>>>>>> 95854a28
 	for i := 0; i < callVolume; i++ {
 		wg.Add(1)
 		go func() {
@@ -638,27 +620,14 @@
 		// Sleep for a little bit so that the connections are coming all in a
 		// row instead of all at once. But sleep for little enough time that the
 		// number of connectings is still far surpassing the allowed ratelimit.
-<<<<<<< HEAD
-		time.Sleep(peerRPCDelay / overlapVolume)
-=======
 		time.Sleep(peerRPCDelay / 10)
->>>>>>> 95854a28
 	}
 	wg.Wait()
 
 	stop := time.Now()
 	elapsed := stop.Sub(start)
 	expected := peerRPCDelay * (time.Duration(atomic.LoadUint64(&atomicCalls)) + 1)
-<<<<<<< HEAD
-	if elapsed < expected {
-		t.Error("ratelimit does not seem to be effective", expected, elapsed)
-	}
-	if atomic.LoadUint64(&atomicCalls) > uint64((targetDuration+rpcStdDeadline)/peerRPCDelay) {
-		t.Error("The number of sucessful calls exceeds the number allowed by the ratelimit")
-	}
-=======
 	if elapsed*10/9 < expected {
 		t.Error("ratelimit does not seem to be effective", expected, elapsed)
 	}
->>>>>>> 95854a28
 }