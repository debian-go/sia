package host

import (
	"path/filepath"
	"testing"

	"github.com/NebulousLabs/Sia/modules"
)

<<<<<<< HEAD
// TestHostAddressPersistence checks that the host persists any updates to the
// address upon restart.
func TestHostAddressPersistence(t *testing.T) {
=======
// TestHostContractCountPersistence checks that the host persists its contract
// counts correctly
func TestHostContractCountPersistence(t *testing.T) {
>>>>>>> 95854a28
	if testing.Short() {
		t.SkipNow()
	}
	ht, err := newHostTester(t.Name())
	if err != nil {
		t.Fatal(err)
	}

<<<<<<< HEAD
	// Set the address of the host.
	settings := ht.host.InternalSettings()
	settings.NetAddress = "foo.com:234"
	err = ht.host.SetInternalSettings(settings)
=======
	// add a storage obligation, which should increment contract count
	so, err := ht.newTesterStorageObligation()
	if err != nil {
		t.Fatal(err)
	}
	ht.host.managedLockStorageObligation(so.id())
	err = ht.host.managedAddStorageObligation(so)
	if err != nil {
		t.Fatal(err)
	}
	ht.host.managedUnlockStorageObligation(so.id())

	// should have 1 contract now
	if ht.host.financialMetrics.ContractCount != 1 {
		t.Fatal("expected one contract, got", ht.host.financialMetrics.ContractCount)
	}

	// reload the host
	err = ht.host.Close()
	if err != nil {
		t.Fatal(err)
	}
	ht.host, err = New(ht.cs, ht.tpool, ht.wallet, "localhost:0", filepath.Join(ht.persistDir, modules.HostDir))
	if err != nil {
		t.Fatal(err)
	}

	// contract count should still be 1
	if ht.host.financialMetrics.ContractCount != 1 {
		t.Fatal("expected one contract, got", ht.host.financialMetrics.ContractCount)
	}
}

// TestHostAddressPersistence checks that the host persists any updates to the
// address upon restart.
func TestHostAddressPersistence(t *testing.T) {
	if testing.Short() {
		t.SkipNow()
	}
	ht, err := newHostTester(t.Name())
>>>>>>> 95854a28
	if err != nil {
		t.Fatal(err)
	}

<<<<<<< HEAD
=======
	// Set the address of the host.
	settings := ht.host.InternalSettings()
	settings.NetAddress = "foo.com:234"
	err = ht.host.SetInternalSettings(settings)
	if err != nil {
		t.Fatal(err)
	}

>>>>>>> 95854a28
	// Reboot the host.
	err = ht.host.Close()
	if err != nil {
		t.Fatal(err)
	}
	ht.host, err = New(ht.cs, ht.tpool, ht.wallet, "localhost:0", filepath.Join(ht.persistDir, modules.HostDir))
	if err != nil {
		t.Fatal(err)
	}

	// Verify that the address persisted.
	if ht.host.settings.NetAddress != "foo.com:234" {
		t.Error("User-set address does not seem to be persisting.")
	}
}<|MERGE_RESOLUTION|>--- conflicted
+++ resolved
@@ -7,15 +7,9 @@
 	"github.com/NebulousLabs/Sia/modules"
 )
 
-<<<<<<< HEAD
-// TestHostAddressPersistence checks that the host persists any updates to the
-// address upon restart.
-func TestHostAddressPersistence(t *testing.T) {
-=======
 // TestHostContractCountPersistence checks that the host persists its contract
 // counts correctly
 func TestHostContractCountPersistence(t *testing.T) {
->>>>>>> 95854a28
 	if testing.Short() {
 		t.SkipNow()
 	}
@@ -24,12 +18,6 @@
 		t.Fatal(err)
 	}
 
-<<<<<<< HEAD
-	// Set the address of the host.
-	settings := ht.host.InternalSettings()
-	settings.NetAddress = "foo.com:234"
-	err = ht.host.SetInternalSettings(settings)
-=======
 	// add a storage obligation, which should increment contract count
 	so, err := ht.newTesterStorageObligation()
 	if err != nil {
@@ -70,13 +58,10 @@
 		t.SkipNow()
 	}
 	ht, err := newHostTester(t.Name())
->>>>>>> 95854a28
 	if err != nil {
 		t.Fatal(err)
 	}
 
-<<<<<<< HEAD
-=======
 	// Set the address of the host.
 	settings := ht.host.InternalSettings()
 	settings.NetAddress = "foo.com:234"
@@ -85,7 +70,6 @@
 		t.Fatal(err)
 	}
 
->>>>>>> 95854a28
 	// Reboot the host.
 	err = ht.host.Close()
 	if err != nil {
