package host

import (
	"errors"
	"net"
	"time"

	"github.com/NebulousLabs/Sia/crypto"
	"github.com/NebulousLabs/Sia/encoding"
	"github.com/NebulousLabs/Sia/modules"
	"github.com/NebulousLabs/Sia/types"
	"github.com/NebulousLabs/fastrand"

	"github.com/NebulousLabs/bolt"
)

var (
	// errRevisionWrongPublicKeyCount is returned when a stored file contract
	// revision does not have enough public keys - such a situation should
	// never happen, and is a critical / developer error.
	errRevisionWrongPublicKeyCount = errors.New("wrong number of public keys in the unlock conditions of the file contract revision")
)

// managedVerifyChallengeResponse will verify that the renter's response to the
// challenge provided by the host is correct. In the process, the storage
// obligation and file contract revision will be loaded and returned.
//
// The storage obligation is returned under a storage obligation lock.
func (h *Host) managedVerifyChallengeResponse(fcid types.FileContractID, challenge crypto.Hash, challengeResponse crypto.Signature) (so storageObligation, recentRevision types.FileContractRevision, revisionSigs []types.TransactionSignature, err error) {
	// Grab a lock before it is possible to perform any operations on the
	// storage obligation. Defer a call to unlock in the event of an error. If
	// there is no error, the storage obligation will be returned with a lock.
	err = h.managedTryLockStorageObligation(fcid)
	if err != nil {
		err = extendErr("could not get "+fcid.String()+" lock: ", ErrorInternal(err.Error()))
		return storageObligation{}, types.FileContractRevision{}, nil, err
	}
	defer func() {
		if err != nil {
			h.managedUnlockStorageObligation(fcid)
		}
	}()

	// Fetch the storage obligation, which has the revision, which has the
	// renter's public key.
	h.mu.RLock()
	defer h.mu.RUnlock()
	err = h.db.View(func(tx *bolt.Tx) error {
		so, err = getStorageObligation(tx, fcid)
		return err
	})
	if err != nil {
		err = extendErr("could not fetch "+fcid.String()+": ", ErrorInternal(err.Error()))
		return storageObligation{}, types.FileContractRevision{}, nil, err
	}

	// Pull out the file contract revision and the revision's signatures from
	// the transaction.
	revisionTxn := so.RevisionTransactionSet[len(so.RevisionTransactionSet)-1]
	recentRevision = revisionTxn.FileContractRevisions[0]
	for _, sig := range revisionTxn.TransactionSignatures {
		// Checking for just the parent id is sufficient, an over-signed file
		// contract is invalid.
		if sig.ParentID == crypto.Hash(fcid) {
			revisionSigs = append(revisionSigs, sig)
		}
	}

	// Verify that the challegne response matches the public key.
	var renterPK crypto.PublicKey
	// Sanity check - there should be two public keys.
	if len(recentRevision.UnlockConditions.PublicKeys) != 2 {
		// The error has to be set here so that the defered error check will
		// unlock the storage obligation.
		h.log.Critical("wrong public key count in file contract revision")
		err = errRevisionWrongPublicKeyCount
		err = extendErr("wrong public key count for "+fcid.String()+": ", ErrorInternal(err.Error()))
		return storageObligation{}, types.FileContractRevision{}, nil, err
	}
	copy(renterPK[:], recentRevision.UnlockConditions.PublicKeys[0].Key)
	err = crypto.VerifyHash(challenge, renterPK, challengeResponse)
	if err != nil {
		err = extendErr("bad signature from renter: ", ErrorCommunication(err.Error()))
		return storageObligation{}, types.FileContractRevision{}, nil, err
	}
	return so, recentRevision, revisionSigs, nil
}

// managedRPCRecentRevision sends the most recent known file contract
// revision, including signatures, to the renter, for the file contract with
// the id given by the renter.
//
// The storage obligation is returned under a storage obligation lock.
func (h *Host) managedRPCRecentRevision(conn net.Conn) (types.FileContractID, storageObligation, error) {
	// Set the negotiation deadline.
	conn.SetDeadline(time.Now().Add(modules.NegotiateRecentRevisionTime))

	// Receive the file contract id from the renter.
	var fcid types.FileContractID
	err := encoding.ReadObject(conn, &fcid, uint64(len(fcid)))
	if err != nil {
		return types.FileContractID{}, storageObligation{}, extendErr("could not read file contract id: ", ErrorConnection(err.Error()))
	}

	// Send a challenge to the renter to verify that the renter has write
	// access to the revision being opened.
	var challenge crypto.Hash
<<<<<<< HEAD
	fastrand.Read(challenge[:])
=======
	fastrand.Read(challenge[16:])
>>>>>>> 95854a28
	err = encoding.WriteObject(conn, challenge)
	if err != nil {
		return types.FileContractID{}, storageObligation{}, extendErr("cound not write challenge: ", ErrorConnection(err.Error()))
	}

	// Read the signed response from the renter.
	var challengeResponse crypto.Signature
	err = encoding.ReadObject(conn, &challengeResponse, uint64(len(challengeResponse)))
	if err != nil {
		return types.FileContractID{}, storageObligation{}, extendErr("could not read challenge response: ", ErrorConnection(err.Error()))
	}
	// Verify the response. In the process, fetch the related storage
	// obligation, file contract revision, and transaction signatures.
	so, recentRevision, revisionSigs, err := h.managedVerifyChallengeResponse(fcid, challenge, challengeResponse)
	if err != nil {
		modules.WriteNegotiationRejection(conn, err) // Error not reported to preserve error type in extendErr.
		return types.FileContractID{}, storageObligation{}, extendErr("challenge failed: ", err)
	}
	// Defer a call to unlock the storage obligation in the event of an error.
	defer func() {
		if err != nil {
			h.managedUnlockStorageObligation(fcid)
		}
	}()

	// Send the file contract revision and the corresponding signatures to the
	// renter.
	err = modules.WriteNegotiationAcceptance(conn)
	if err != nil {
		err = extendErr("failed to write challenge acceptance: ", ErrorConnection(err.Error()))
		return types.FileContractID{}, storageObligation{}, err
	}
	err = encoding.WriteObject(conn, recentRevision)
	if err != nil {
		err = extendErr("failed to write recent revision: ", ErrorConnection(err.Error()))
		return types.FileContractID{}, storageObligation{}, err
	}
	err = encoding.WriteObject(conn, revisionSigs)
	if err != nil {
		err = extendErr("failed to write recent revision signatures: ", ErrorConnection(err.Error()))
		return types.FileContractID{}, storageObligation{}, err
	}
	return fcid, so, nil
}<|MERGE_RESOLUTION|>--- conflicted
+++ resolved
@@ -105,11 +105,7 @@
 	// Send a challenge to the renter to verify that the renter has write
 	// access to the revision being opened.
 	var challenge crypto.Hash
-<<<<<<< HEAD
-	fastrand.Read(challenge[:])
-=======
 	fastrand.Read(challenge[16:])
->>>>>>> 95854a28
 	err = encoding.WriteObject(conn, challenge)
 	if err != nil {
 		return types.FileContractID{}, storageObligation{}, extendErr("cound not write challenge: ", ErrorConnection(err.Error()))
