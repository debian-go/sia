package host

// storageobligations.go is responsible for managing the storage obligations
// within the host - making sure that any file contracts, transaction
// dependencies, file contract revisions, and storage proofs are making it into
// the blockchain in a reasonable time.
//
// NOTE: Currently, the code partially supports changing the storage proof
// window in file contract revisions, however the action item code will not
// handle it correctly. Until the action item code is improved (to also handle
// byzantine situations where the renter submits prior revisions), the host
// should not support changing the storage proof window, especially to further
// in the future.

// TODO: Need to queue the action item for checking on the submission status of
// the file contract revision. Also need to make sure that multiple actions are
// being taken if needed.

// TODO: Make sure that the origin tranasction set is not submitted to the
// transaction pool before addSO is called - if it is, there will be a
// duplicate transaction error, and then the storage obligation will return an
// error, which is bad. Well, or perhas we just need to have better logic
// handling.

// TODO: Need to make sure that 'revision confirmed' is actually looking only
// at the most recent revision (I think it is...)

// TODO: Make sure that not too many action items are being created.

import (
	"encoding/binary"
	"encoding/json"
	"errors"

	"github.com/NebulousLabs/Sia/build"
	"github.com/NebulousLabs/Sia/crypto"
	"github.com/NebulousLabs/Sia/encoding"
	"github.com/NebulousLabs/Sia/modules"
	"github.com/NebulousLabs/Sia/types"

	"github.com/NebulousLabs/bolt"
)

const (
	obligationUnresolved storageObligationStatus = iota // Indicatees that an unitialized value was used.
	obligationRejected                                  // Indicates that the obligation never got started, no revenue gained or lost.
	obligationSucceeded                                 // Indicates that the obligation was completed, revenues were gained.
	obligationFailed                                    // Indicates that the obligation failed, revenues and collateral were lost.
)

var (
	// errDuplicateStorageObligation is returned when the storage obligation
	// database already has a storage obligation with the provided file
	// contract. This error should only happen in the event of a developer
	// mistake.
	errDuplicateStorageObligation = errors.New("storage obligation has a file contract which conflicts with an existing storage obligation")

	// errInsaneFileContractOutputCounts is returned when a file contract has
	// the wrong number of outputs for either the valid or missed payouts.
	errInsaneFileContractOutputCounts = errors.New("file contract has incorrect number of outputs for the valid or missed payouts")

	// errInsaneFileContractRevisionOutputCounts is returned when a file
	// contract has the wrong number of outputs for either the valid or missed
	// payouts.
	errInsaneFileContractRevisionOutputCounts = errors.New("file contract revision has incorrect number of outputs for the valid or missed payouts")

	// errInsaneOriginSetFileContract is returned is the final transaction of
	// the origin transaction set of a storage obligation does not have a file
	// contract in the final transaction - there should be a file contract
	// associated with every storage obligation.
	errInsaneOriginSetFileContract = errors.New("origin transaction set of storage obligation should have one file contract in the final transaction")

	// errInsaneOriginSetSize is returned if the origin transaction set of a
	// storage obligation is empty - there should be a file contract associated
	// with every storage obligation.
	errInsaneOriginSetSize = errors.New("origin transaction set of storage obligation is size zero")

	// errInsaneRevisionSetRevisionCount is returned if the final transaction
	// in the revision transaction set of a storage obligation has more or less
	// than one file contract revision.
	errInsaneRevisionSetRevisionCount = errors.New("revision transaction set of storage obligation should have one file contract revision in the final transaction")

	// errInsaneStorageObligationRevision is returned if there is an attempted
	// storage obligation revision which does not have sensical inputs.
	errInsaneStorageObligationRevision = errors.New("revision to storage obligation does not make sense")

	// errInsaneStorageObligationRevisionData is returned if there is an
	// attempted storage obligation revision which does not have sensical
	// inputs.
	errInsaneStorageObligationRevisionData = errors.New("revision to storage obligation has insane data")

	// errObligationUnlocked is returned when a storage obligation is being
	// removed from lock, but is already unlocked.
	errObligationUnlocked = errors.New("storage obligation is unlocked, and should not be getting unlocked")

	// errNoBuffer is returned if there is an attempted storage obligation that
	// needs to have the storage proof submitted in less than
	// revisionSubmissionBuffer blocks.
	errNoBuffer = errors.New("file contract rejected because storage proof window is too close")

	// errNoStorageObligation is returned if the requested storage obligation
	// is not found in the database.
	errNoStorageObligation = errors.New("storage obligation not found in database")
)

type storageObligationStatus uint64

// storageObligation contains all of the metadata related to a file contract
// and the storage contained by the file contract.
type storageObligation struct {
	// Storage obligations are broken up into ordered atomic sectors that are
	// exactly 4MiB each. By saving the roots of each sector, storage proofs
	// and modifications to the data can be made inexpensively by making use of
	// the merkletree.CachedTree. Sectors can be appended, modified, or deleted
	// and the host can recompute the Merkle root of the whole file without
	// much computational or I/O expense.
	SectorRoots []crypto.Hash

	// Variables about the file contract that enforces the storage obligation.
	// The origin an revision transaction are stored as a set, where the set
	// contains potentially unconfirmed transactions.
	ContractCost             types.Currency
	LockedCollateral         types.Currency
	PotentialDownloadRevenue types.Currency
	PotentialStorageRevenue  types.Currency
	PotentialUploadRevenue   types.Currency
	RiskedCollateral         types.Currency
	TransactionFeesAdded     types.Currency

	// The negotiation height specifies the block height at which the file
	// contract was negotiated. If the origin transaction set is not accepted
	// onto the blockchain quickly enough, the contract is pruned from the
	// host. The origin and revision transaction set contain the contracts +
	// revisions as well as all parent transactions. The parents are necessary
	// because after a restart the transaction pool may be emptied out.
	NegotiationHeight      types.BlockHeight
	OriginTransactionSet   []types.Transaction
	RevisionTransactionSet []types.Transaction

	// Variables indicating whether the critical transactions in a storage
	// obligation have been confirmed on the blockchain.
	OriginConfirmed     bool
	RevisionConstructed bool
	RevisionConfirmed   bool
	ProofConstructed    bool
	ProofConfirmed      bool
	ObligationStatus    storageObligationStatus
}

// getStorageObligation fetches a storage obligation from the database tx.
func getStorageObligation(tx *bolt.Tx, soid types.FileContractID) (so storageObligation, err error) {
	soBytes := tx.Bucket(bucketStorageObligations).Get(soid[:])
	if soBytes == nil {
		return storageObligation{}, errNoStorageObligation
	}
	err = json.Unmarshal(soBytes, &so)
	if err != nil {
		return storageObligation{}, err
	}
	return so, nil
}

// putStorageObligation places a storage obligation into the database,
// overwriting the existing storage obligation if there is one.
func putStorageObligation(tx *bolt.Tx, so storageObligation) error {
	soBytes, err := json.Marshal(so)
	if err != nil {
		return err
	}
	soid := so.id()
	return tx.Bucket(bucketStorageObligations).Put(soid[:], soBytes)
}

// expiration returns the height at which the storage obligation expires.
func (so storageObligation) expiration() types.BlockHeight {
	if len(so.RevisionTransactionSet) > 0 {
		return so.RevisionTransactionSet[len(so.RevisionTransactionSet)-1].FileContractRevisions[0].NewWindowStart
	}
	return so.OriginTransactionSet[len(so.OriginTransactionSet)-1].FileContracts[0].WindowStart
}

// fileSize returns the size of the data protected by the obligation.
func (so storageObligation) fileSize() uint64 {
	if len(so.RevisionTransactionSet) > 0 {
		return so.RevisionTransactionSet[len(so.RevisionTransactionSet)-1].FileContractRevisions[0].NewFileSize
	}
	return so.OriginTransactionSet[len(so.OriginTransactionSet)-1].FileContracts[0].FileSize
}

// id returns the id of the storage obligation, which is definied by the file
// contract id of the file contract that governs the storage contract.
func (so storageObligation) id() types.FileContractID {
	return so.OriginTransactionSet[len(so.OriginTransactionSet)-1].FileContractID(0)
}

// isSane checks that required assumptions about the storage obligation are
// correct.
func (so storageObligation) isSane() error {
	// There should be an origin transaction set.
	if len(so.OriginTransactionSet) == 0 {
		build.Critical("origin transaction set is empty")
		return errInsaneOriginSetSize
	}

	// The final transaction of the origin transaction set should have one file
	// contract.
	final := len(so.OriginTransactionSet) - 1
	fcCount := len(so.OriginTransactionSet[final].FileContracts)
	if fcCount != 1 {
		build.Critical("wrong number of file contracts associated with storage obligation:", fcCount)
		return errInsaneOriginSetFileContract
	}

	// The file contract in the final transaction of the origin transaction set
	// should have two valid proof outputs and two missed proof outputs.
	lenVPOs := len(so.OriginTransactionSet[final].FileContracts[0].ValidProofOutputs)
	lenMPOs := len(so.OriginTransactionSet[final].FileContracts[0].MissedProofOutputs)
	if lenVPOs != 2 || lenMPOs != 2 {
		build.Critical("file contract has wrong number of VPOs and MPOs, expecting 2 each:", lenVPOs, lenMPOs)
		return errInsaneFileContractOutputCounts
	}

	// If there is a revision transaction set, there should be one file
	// contract revision in the final transaction.
	if len(so.RevisionTransactionSet) > 0 {
		final = len(so.OriginTransactionSet) - 1
		fcrCount := len(so.OriginTransactionSet[final].FileContractRevisions)
		if fcrCount != 1 {
			build.Critical("wrong number of file contract revisions in final transaction of revision transaction set:", fcrCount)
			return errInsaneRevisionSetRevisionCount
		}

		// The file contract revision in the final transaction of the revision
		// transaction set should have two valid proof outputs and two missed
		// proof outputs.
		lenVPOs = len(so.RevisionTransactionSet[final].FileContractRevisions[0].NewValidProofOutputs)
		lenMPOs = len(so.RevisionTransactionSet[final].FileContractRevisions[0].NewMissedProofOutputs)
		if lenVPOs != 2 || lenMPOs != 2 {
			build.Critical("file contract has wrong number of VPOs and MPOs, expecting 2 each:", lenVPOs, lenMPOs)
			return errInsaneFileContractRevisionOutputCounts
		}
	}
	return nil
}

// merkleRoot returns the file merkle root of a storage obligation.
func (so storageObligation) merkleRoot() crypto.Hash {
	if len(so.RevisionTransactionSet) > 0 {
		return so.RevisionTransactionSet[len(so.RevisionTransactionSet)-1].FileContractRevisions[0].NewFileMerkleRoot
	}
	return so.OriginTransactionSet[len(so.OriginTransactionSet)-1].FileContracts[0].FileMerkleRoot
}

// payous returns the set of valid payouts and missed payouts that represent
// the latest revision for the storage obligation.
func (so storageObligation) payouts() (valid []types.SiacoinOutput, missed []types.SiacoinOutput) {
	valid = make([]types.SiacoinOutput, 2)
	missed = make([]types.SiacoinOutput, 2)
	if len(so.RevisionTransactionSet) > 0 {
		copy(valid, so.RevisionTransactionSet[len(so.RevisionTransactionSet)-1].FileContractRevisions[0].NewValidProofOutputs)
		copy(missed, so.RevisionTransactionSet[len(so.RevisionTransactionSet)-1].FileContractRevisions[0].NewMissedProofOutputs)
		return
	}
	copy(valid, so.OriginTransactionSet[len(so.OriginTransactionSet)-1].FileContracts[0].ValidProofOutputs)
	copy(missed, so.OriginTransactionSet[len(so.OriginTransactionSet)-1].FileContracts[0].MissedProofOutputs)
	return
}

// proofDeadline returns the height by which the storage proof must be
// submitted.
func (so storageObligation) proofDeadline() types.BlockHeight {
	if len(so.RevisionTransactionSet) > 0 {
		return so.RevisionTransactionSet[len(so.RevisionTransactionSet)-1].FileContractRevisions[0].NewWindowEnd
	}
	return so.OriginTransactionSet[len(so.OriginTransactionSet)-1].FileContracts[0].WindowEnd
}

// value returns the value of fulfilling the storage obligation to the host.
func (so storageObligation) value() types.Currency {
	return so.ContractCost.Add(so.PotentialDownloadRevenue).Add(so.PotentialStorageRevenue).Add(so.PotentialUploadRevenue).Add(so.RiskedCollateral)
}

// queueActionItem adds an action item to the host at the input height so that
// the host knows to perform maintenance on the associated storage obligation
// when that height is reached.
func (h *Host) queueActionItem(height types.BlockHeight, id types.FileContractID) error {
	// Sanity check - action item should be at a higher height than the current
	// block height.
	if height <= h.blockHeight {
		h.log.Critical("action item queued improperly")
	}
	return h.db.Update(func(tx *bolt.Tx) error {
		// Translate the height into a byte slice.
		heightBytes := make([]byte, 8)
		binary.BigEndian.PutUint64(heightBytes, uint64(height))

		// Get the list of action items already at this height and extend it.
		bai := tx.Bucket(bucketActionItems)
		existingItems := bai.Get(heightBytes)
		var extendedItems = make([]byte, len(existingItems), len(existingItems)+len(id[:]))
		copy(extendedItems, existingItems)
		extendedItems = append(extendedItems, id[:]...)
		return bai.Put(heightBytes, extendedItems)
	})
}

// managedAddStorageObligation adds a storage obligation to the host. Because
// this operation can return errors, the transactions should not be submitted to
// the blockchain until after this function has indicated success. All of the
// sectors that are present in the storage obligation should already be on disk,
// which means that addStorageObligation should be exclusively called when
// creating a new, empty file contract or when renewing an existing file
// contract.
func (h *Host) managedAddStorageObligation(so storageObligation) error {
	var soid types.FileContractID
	err := func() error {
		h.mu.Lock()
		defer h.mu.Unlock()

		// Sanity check - obligation should be under lock while being added.
		soid = so.id()
		_, exists := h.lockedStorageObligations[soid]
		if !exists {
			h.log.Critical("addStorageObligation called with an obligation that is not locked")
		}
		// Sanity check - There needs to be enough time left on the file contract
		// for the host to safely submit the file contract revision.
		if h.blockHeight+revisionSubmissionBuffer >= so.expiration() {
			h.log.Critical("submission window was not verified before trying to submit a storage obligation")
			return errNoBuffer
		}
		// Sanity check - the resubmission timeout needs to be smaller than storage
		// proof window.
		if so.expiration()+resubmissionTimeout >= so.proofDeadline() {
			h.log.Critical("host is misconfigured - the storage proof window needs to be long enough to resubmit if needed")
			return errors.New("fill me in")
		}

		// Add the storage obligation information to the database.
		err := h.db.Update(func(tx *bolt.Tx) error {
			// Sanity check - a storage obligation using the same file contract id
			// should not already exist. This situation can happen if the
			// transaction pool ejects a file contract and then a new one is
			// created. Though the file contract will have the same terms, some
			// other conditions might cause problems. The check for duplicate file
			// contract ids should happen during the negotiation phase, and not
			// during the 'addStorageObligation' phase.
			bso := tx.Bucket(bucketStorageObligations)

			// If the storage obligation already has sectors, it means that the
			// file contract is being renewed, and that the sector should be
			// re-added with a new expiration height. If there is an error at any
			// point, all of the sectors should be removed.
			if len(so.SectorRoots) != 0 {
				err := h.AddSectorBatch(so.SectorRoots)
				if err != nil {
					return err
				}
			}

			// Add the storage obligation to the database.
			soBytes, err := json.Marshal(so)
			if err != nil {
				return err
			}
			return bso.Put(soid[:], soBytes)
		})
		if err != nil {
			return err
		}

		// Update the host financial metrics with regards to this storage
		// obligation.
		h.financialMetrics.ContractCount++
		h.financialMetrics.PotentialContractCompensation = h.financialMetrics.PotentialContractCompensation.Add(so.ContractCost)
		h.financialMetrics.LockedStorageCollateral = h.financialMetrics.LockedStorageCollateral.Add(so.LockedCollateral)
		h.financialMetrics.PotentialStorageRevenue = h.financialMetrics.PotentialStorageRevenue.Add(so.PotentialStorageRevenue)
		h.financialMetrics.PotentialDownloadBandwidthRevenue = h.financialMetrics.PotentialDownloadBandwidthRevenue.Add(so.PotentialDownloadRevenue)
		h.financialMetrics.PotentialUploadBandwidthRevenue = h.financialMetrics.PotentialUploadBandwidthRevenue.Add(so.PotentialUploadRevenue)
		h.financialMetrics.RiskedStorageCollateral = h.financialMetrics.RiskedStorageCollateral.Add(so.RiskedCollateral)
		h.financialMetrics.TransactionFeeExpenses = h.financialMetrics.TransactionFeeExpenses.Add(so.TransactionFeesAdded)
		return nil
	}()
	if err != nil {
		return err
	}

	// Check that the transaction is fully valid and submit it to the
	// transaction pool.
	err = h.tpool.AcceptTransactionSet(so.OriginTransactionSet)
	if err != nil {
		h.log.Println("Failed to add storage obligation, transaction set was not accepted:", err)
		return err
	}

	// Queue the action items.
	h.mu.Lock()
	defer h.mu.Unlock()

	// The file contract was already submitted to the blockchain, need to check
	// after the resubmission timeout that it was submitted successfully.
	err1 := h.queueActionItem(h.blockHeight+resubmissionTimeout, soid)
	err2 := h.queueActionItem(h.blockHeight+resubmissionTimeout*2, soid) // Paranoia
	// Queue an action item to submit the file contract revision - if there is
	// never a file contract revision, the handling of this action item will be
	// a no-op.
	err3 := h.queueActionItem(so.expiration()-revisionSubmissionBuffer, soid)
	err4 := h.queueActionItem(so.expiration()-revisionSubmissionBuffer+resubmissionTimeout, soid) // Paranoia
	// The storage proof should be submitted
	err5 := h.queueActionItem(so.expiration()+resubmissionTimeout, soid)
	err6 := h.queueActionItem(so.expiration()+resubmissionTimeout*2, soid) // Paranoia
	err = composeErrors(err1, err2, err3, err4, err5, err6)
	if err != nil {
		h.log.Println("Error with transaction set, redacting obligation, id", so.id())
		return composeErrors(err, h.removeStorageObligation(so, obligationRejected))
	}
	return nil
}

// modifyStorageObligation will take an updated storage obligation along with a
// list of sector changes and update the database to account for all of it. The
// sector modifications are only used to update the sector database, they will
// not be used to modify the storage obligation (most importantly, this means
// that sectorRoots needs to be updated by the calling function). Virtual
// sectors will be removed the number of times that they are listed, to remove
// multiple instances of the same virtual sector, the virtural sector will need
// to appear in 'sectorsRemoved' multiple times. Same with 'sectorsGained'.
func (h *Host) modifyStorageObligation(so storageObligation, sectorsRemoved []crypto.Hash, sectorsGained []crypto.Hash, gainedSectorData [][]byte) error {
	// Sanity check - obligation should be under lock while being modified.
	soid := so.id()
	_, exists := h.lockedStorageObligations[soid]
	if !exists {
		h.log.Critical("modifyStorageObligation called with an obligation that is not locked")
	}
	// Sanity check - there needs to be enough time to submit the file contract
	// revision to the blockchain.
	if so.expiration()-revisionSubmissionBuffer <= h.blockHeight {
		return errNoBuffer
	}
	// Sanity check - sectorsGained and gainedSectorData need to have the same length.
	if len(sectorsGained) != len(gainedSectorData) {
		h.log.Critical("modifying a revision with garbage sector data", len(sectorsGained), len(gainedSectorData))
		return errInsaneStorageObligationRevision
	}
	// Sanity check - all of the sector data should be modules.SectorSize
	for _, data := range gainedSectorData {
		if uint64(len(data)) != modules.SectorSize {
			h.log.Critical("modifying a revision with garbase sector sizes", len(data))
			return errInsaneStorageObligationRevision
		}
	}

	// Note, for safe error handling, the operation order should be: add
	// sectors, update database, remove sectors. If the adding or update fails,
	// the added sectors should be removed and the storage obligation shoud be
	// considered invalid. If the removing fails, this is okay, it's ignored
	// and left to consistency checks and user actions to fix (will reduce host
	// capacity, but will not inhibit the host's ability to submit storage
	// proofs)
	var i int
	var err error
	for i = range sectorsGained {
		err = h.AddSector(sectorsGained[i], gainedSectorData[i])
		if err != nil {
			break
		}
	}
	if err != nil {
		// Because there was an error, all of the sectors that got added need
		// to be reverted.
		for j := 0; j < i; j++ {
			// Error is not checked because there's nothing useful that can be
			// done about an error.
			_ = h.RemoveSector(sectorsGained[j])
		}
		return err
	}
	// Update the database to contain the new storage obligation.
	var oldSO storageObligation
	err = h.db.Update(func(tx *bolt.Tx) error {
		// Get the old storage obligation as a reference to know how to upate
		// the host financial stats.
		oldSO, err = getStorageObligation(tx, soid)
		if err != nil {
			return err
		}

		// Store the new storage obligation to replace the old one.
		return putStorageObligation(tx, so)
	})
	if err != nil {
		// Because there was an error, all of the sectors that got added need
		// to be reverted.
		for i := range sectorsGained {
			// Error is not checked because there's nothing useful that can be
			// done about an error.
			_ = h.RemoveSector(sectorsGained[i])
		}
		return err
	}
	// Call removeSector for all of the sectors that have been removed.
	for k := range sectorsRemoved {
		// Error is not checkeed because there's nothing useful that can be
		// done about an error. Failing to remove a sector is not a terrible
		// place to be, especially if the host can run consistency checks.
		_ = h.RemoveSector(sectorsRemoved[k])
	}

	// Update the financial information for the storage obligation - remove the
	// old values.
	h.financialMetrics.PotentialContractCompensation = h.financialMetrics.PotentialContractCompensation.Sub(oldSO.ContractCost)
	h.financialMetrics.LockedStorageCollateral = h.financialMetrics.LockedStorageCollateral.Sub(oldSO.LockedCollateral)
	h.financialMetrics.PotentialStorageRevenue = h.financialMetrics.PotentialStorageRevenue.Sub(oldSO.PotentialStorageRevenue)
	h.financialMetrics.PotentialDownloadBandwidthRevenue = h.financialMetrics.PotentialDownloadBandwidthRevenue.Sub(oldSO.PotentialDownloadRevenue)
	h.financialMetrics.PotentialUploadBandwidthRevenue = h.financialMetrics.PotentialUploadBandwidthRevenue.Sub(oldSO.PotentialUploadRevenue)
	h.financialMetrics.RiskedStorageCollateral = h.financialMetrics.RiskedStorageCollateral.Sub(oldSO.RiskedCollateral)
	h.financialMetrics.TransactionFeeExpenses = h.financialMetrics.TransactionFeeExpenses.Sub(oldSO.TransactionFeesAdded)

	// Update the financial information for the storage obligation - apply the
	// new values.
	h.financialMetrics.PotentialContractCompensation = h.financialMetrics.PotentialContractCompensation.Add(so.ContractCost)
	h.financialMetrics.LockedStorageCollateral = h.financialMetrics.LockedStorageCollateral.Add(so.LockedCollateral)
	h.financialMetrics.PotentialStorageRevenue = h.financialMetrics.PotentialStorageRevenue.Add(so.PotentialStorageRevenue)
	h.financialMetrics.PotentialDownloadBandwidthRevenue = h.financialMetrics.PotentialDownloadBandwidthRevenue.Add(so.PotentialDownloadRevenue)
	h.financialMetrics.PotentialUploadBandwidthRevenue = h.financialMetrics.PotentialUploadBandwidthRevenue.Add(so.PotentialUploadRevenue)
	h.financialMetrics.RiskedStorageCollateral = h.financialMetrics.RiskedStorageCollateral.Add(so.RiskedCollateral)
	h.financialMetrics.TransactionFeeExpenses = h.financialMetrics.TransactionFeeExpenses.Add(so.TransactionFeesAdded)
	return nil
}

// removeStorageObligation will remove a storage obligation from the host,
// either due to failure or success.
func (h *Host) removeStorageObligation(so storageObligation, sos storageObligationStatus) error {
	// Error is not checked, we want to call remove on every sector even if
	// there are problems - disk health information will be updated.
	_ = h.RemoveSectorBatch(so.SectorRoots)

	// Update the host revenue metrics based on the status of the obligation.
	if sos == obligationUnresolved {
		h.log.Critical("storage obligation 'unresolved' during call to removeStorageObligation, id", so.id())
	}
	if sos == obligationRejected {
		if h.financialMetrics.TransactionFeeExpenses.Cmp(so.TransactionFeesAdded) >= 0 {
			h.financialMetrics.TransactionFeeExpenses = h.financialMetrics.TransactionFeeExpenses.Sub(so.TransactionFeesAdded)

			// Remove the obligation statistics as potential risk and income.
			h.log.Printf("Rejecting storage obligation expiring at block %v, current height is %v. Potential revenue is %v.\n", so.expiration(), h.blockHeight, h.financialMetrics.PotentialContractCompensation.Add(h.financialMetrics.PotentialStorageRevenue).Add(h.financialMetrics.PotentialDownloadBandwidthRevenue).Add(h.financialMetrics.PotentialUploadBandwidthRevenue))
			h.financialMetrics.PotentialContractCompensation = h.financialMetrics.PotentialContractCompensation.Sub(so.ContractCost)
			h.financialMetrics.LockedStorageCollateral = h.financialMetrics.LockedStorageCollateral.Sub(so.LockedCollateral)
			h.financialMetrics.PotentialStorageRevenue = h.financialMetrics.PotentialStorageRevenue.Sub(so.PotentialStorageRevenue)
			h.financialMetrics.PotentialDownloadBandwidthRevenue = h.financialMetrics.PotentialDownloadBandwidthRevenue.Sub(so.PotentialDownloadRevenue)
			h.financialMetrics.PotentialUploadBandwidthRevenue = h.financialMetrics.PotentialUploadBandwidthRevenue.Sub(so.PotentialUploadRevenue)
			h.financialMetrics.RiskedStorageCollateral = h.financialMetrics.RiskedStorageCollateral.Sub(so.RiskedCollateral)
		}
	}
	if sos == obligationSucceeded {
		// Remove the obligation statistics as potential risk and income.
		h.log.Printf("Successfully submitted a storage proof. Revenue is %v.\n", h.financialMetrics.PotentialContractCompensation.Add(h.financialMetrics.PotentialStorageRevenue).Add(h.financialMetrics.PotentialDownloadBandwidthRevenue).Add(h.financialMetrics.PotentialUploadBandwidthRevenue))
		h.financialMetrics.PotentialContractCompensation = h.financialMetrics.PotentialContractCompensation.Sub(so.ContractCost)
		h.financialMetrics.LockedStorageCollateral = h.financialMetrics.LockedStorageCollateral.Sub(so.LockedCollateral)
		h.financialMetrics.PotentialStorageRevenue = h.financialMetrics.PotentialStorageRevenue.Sub(so.PotentialStorageRevenue)
		h.financialMetrics.PotentialDownloadBandwidthRevenue = h.financialMetrics.PotentialDownloadBandwidthRevenue.Sub(so.PotentialDownloadRevenue)
		h.financialMetrics.PotentialUploadBandwidthRevenue = h.financialMetrics.PotentialUploadBandwidthRevenue.Sub(so.PotentialUploadRevenue)
		h.financialMetrics.RiskedStorageCollateral = h.financialMetrics.RiskedStorageCollateral.Sub(so.RiskedCollateral)

		// Add the obligation statistics as actual income.
		h.financialMetrics.ContractCompensation = h.financialMetrics.ContractCompensation.Add(so.ContractCost)
		h.financialMetrics.StorageRevenue = h.financialMetrics.StorageRevenue.Add(so.PotentialStorageRevenue)
		h.financialMetrics.DownloadBandwidthRevenue = h.financialMetrics.DownloadBandwidthRevenue.Add(so.PotentialDownloadRevenue)
		h.financialMetrics.UploadBandwidthRevenue = h.financialMetrics.UploadBandwidthRevenue.Add(so.PotentialUploadRevenue)
	}
	if sos == obligationFailed {
		// Remove the obligation statistics as potential risk and income.
		h.log.Printf("Missed storage proof. Revenue would have been %v.\n", h.financialMetrics.PotentialContractCompensation.Add(h.financialMetrics.PotentialStorageRevenue).Add(h.financialMetrics.PotentialDownloadBandwidthRevenue).Add(h.financialMetrics.PotentialUploadBandwidthRevenue))
		h.financialMetrics.PotentialContractCompensation = h.financialMetrics.PotentialContractCompensation.Sub(so.ContractCost)
		h.financialMetrics.LockedStorageCollateral = h.financialMetrics.LockedStorageCollateral.Sub(so.LockedCollateral)
		h.financialMetrics.PotentialStorageRevenue = h.financialMetrics.PotentialStorageRevenue.Sub(so.PotentialStorageRevenue)
		h.financialMetrics.PotentialDownloadBandwidthRevenue = h.financialMetrics.PotentialDownloadBandwidthRevenue.Sub(so.PotentialDownloadRevenue)
		h.financialMetrics.PotentialUploadBandwidthRevenue = h.financialMetrics.PotentialUploadBandwidthRevenue.Sub(so.PotentialUploadRevenue)
		h.financialMetrics.RiskedStorageCollateral = h.financialMetrics.RiskedStorageCollateral.Sub(so.RiskedCollateral)

		// Add the obligation statistics as loss.
		h.financialMetrics.LostStorageCollateral = h.financialMetrics.LostStorageCollateral.Add(so.RiskedCollateral)
		h.financialMetrics.LostRevenue = h.financialMetrics.LostRevenue.Add(so.ContractCost).Add(so.PotentialStorageRevenue).Add(so.PotentialDownloadRevenue).Add(so.PotentialUploadRevenue)
	}

	// Update the storage obligation to be finalized but still in-database. The
	// obligation status is updated so that the user can see how the obligation
	// ended up, and the sector roots are removed because they are large
	// objects with little purpose once storage proofs are no longer needed.
	h.financialMetrics.ContractCount--
	so.ObligationStatus = sos
	so.SectorRoots = nil
	return h.db.Update(func(tx *bolt.Tx) error {
		return putStorageObligation(tx, so)
	})
}

// threadedHandleActionItem will look at a storage obligation and determine
// which action is necessary for the storage obligation to succeed.
func (h *Host) threadedHandleActionItem(soid types.FileContractID) {
	err := h.tg.Add()
	if err != nil {
		return
	}
	defer h.tg.Done()

	// Lock the storage obligation in question.
	h.managedLockStorageObligation(soid)
	defer func() {
		h.managedUnlockStorageObligation(soid)
	}()

	// Fetch the storage obligation associated with the storage obligation id.
<<<<<<< HEAD
	var err error
=======
>>>>>>> 95854a28
	var so storageObligation
	h.mu.RLock()
	blockHeight := h.blockHeight
	err = h.db.View(func(tx *bolt.Tx) error {
		so, err = getStorageObligation(tx, soid)
		return err
	})
	h.mu.RUnlock()
	if err != nil {
		h.log.Println("Could not get storage obligation:", err)
		return
	}

	// Check whether the storage obligation has already been completed.
	if so.ObligationStatus != obligationUnresolved {
		// Storage obligation has already been completed, skip action item.
		return
	}

	// Check whether the file contract has been seen. If not, resubmit and
	// queue another action item. Check for death. (signature should have a
	// kill height)
	if !so.OriginConfirmed {
		// Submit the transaction set again, try to get the transaction
		// confirmed.
		err := h.tpool.AcceptTransactionSet(so.OriginTransactionSet)
		if err != nil {
			h.log.Debugln("Could not get origin transaction set accepted", err)

			// Check if the transaction is invalid with the current consensus set.
			// If so, the transaction is highly unlikely to ever be confirmed, and
			// the storage obligation should be removed. This check should come
			// after logging the errror so that the function can quit.
			//
			// TODO: If the host or tpool is behind consensus, might be difficult
			// to have certainty about the issue. If some but not all of the
			// parents are confirmed, might be some difficulty.
			_, t := err.(modules.ConsensusConflict)
			if t {
				h.log.Println("Consensus conflict on the origin transaction set, id", so.id())
				h.mu.Lock()
				err = h.removeStorageObligation(so, obligationRejected)
				h.mu.Unlock()
				if err != nil {
					h.log.Println("Error removing storage obligation:", err)
				}
				return
			}
		}

		// Queue another action item to check the status of the transaction.
		h.mu.Lock()
		err = h.queueActionItem(h.blockHeight+resubmissionTimeout, so.id())
		h.mu.Unlock()
		if err != nil {
			h.log.Println("Error queuing action item:", err)
		}
	}

	// Check if the file contract revision is ready for submission. Check for death.
	if !so.RevisionConfirmed && len(so.RevisionTransactionSet) > 0 && blockHeight >= so.expiration()-revisionSubmissionBuffer {
		// Sanity check - there should be a file contract revision.
		rtsLen := len(so.RevisionTransactionSet)
		if rtsLen < 1 || len(so.RevisionTransactionSet[rtsLen-1].FileContractRevisions) != 1 {
			h.log.Critical("transaction revision marked as unconfirmed, yet there is no transaction revision")
			return
		}

		// Check if the revision has failed to submit correctly.
		if blockHeight > so.expiration() {
			// TODO: Check this error.
			//
			// TODO: this is not quite right, because a previous revision may
			// be confirmed, and the origin transaction may be confirmed, which
			// would confuse the revenue stuff a bit. Might happen frequently
			// due to the dynamic fee pool.
			h.log.Println("Full time has elapsed, but the revision transaction could not be submitted to consensus, id", so.id())
			h.mu.Lock()
			h.removeStorageObligation(so, obligationRejected)
			h.mu.Unlock()
			return
		}

		// Queue another action item to check the status of the transaction.
		h.mu.Lock()
		err := h.queueActionItem(blockHeight+resubmissionTimeout, so.id())
		h.mu.Unlock()
		if err != nil {
			h.log.Println("Error queuing action item:", err)
		}

		// Add a miner fee to the transaction and submit it to the blockchain.
		revisionTxnIndex := len(so.RevisionTransactionSet) - 1
		revisionParents := so.RevisionTransactionSet[:revisionTxnIndex]
		revisionTxn := so.RevisionTransactionSet[revisionTxnIndex]
		builder := h.wallet.RegisterTransaction(revisionTxn, revisionParents)
		_, feeRecommendation := h.tpool.FeeEstimation()
		if so.value().Div64(2).Cmp(feeRecommendation) < 0 {
			// There's no sense submitting the revision if the fee is more than
			// half of the anticipated revenue - fee market went up
			// unexpectedly, and the money that the renter paid to cover the
			// fees is no longer enough.
			return
		}
		txnSize := uint64(len(encoding.MarshalAll(so.RevisionTransactionSet)) + 300)
		requiredFee := feeRecommendation.Mul64(txnSize)
		err = builder.FundSiacoins(requiredFee)
		if err != nil {
			h.log.Println("Error funding transaction fees", err)
		}
		builder.AddMinerFee(requiredFee)
		if err != nil {
			h.log.Println("Error adding miner fees", err)
		}
		feeAddedRevisionTransactionSet, err := builder.Sign(true)
		if err != nil {
			h.log.Println("Error signing transaction", err)
		}
		err = h.tpool.AcceptTransactionSet(feeAddedRevisionTransactionSet)
		if err != nil {
			h.log.Println("Error submitting transaction to transaction pool", err)
		}
		so.TransactionFeesAdded = so.TransactionFeesAdded.Add(requiredFee)
		// return
	}

	// Check whether a storage proof is ready to be provided, and whether it
	// has been accepted. Check for death.
	if !so.ProofConfirmed && blockHeight >= so.expiration()+resubmissionTimeout {
		h.log.Debugln("Host is attempting a storage proof for", so.id())

		// If the window has closed, the host has failed and the obligation can
		// be removed.
		if so.proofDeadline() < blockHeight || len(so.SectorRoots) == 0 {
			h.log.Debugln("storage proof not confirmed by deadline, id", so.id())
			h.mu.Lock()
			err := h.removeStorageObligation(so, obligationFailed)
			h.mu.Unlock()
			if err != nil {
				h.log.Println("Error removing storage obligation:", err)
			}
			return
		}

		// Get the index of the segment, and the index of the sector containing
		// the segment.
		segmentIndex, err := h.cs.StorageProofSegment(so.id())
		if err != nil {
			h.log.Debugln("Host got an error when fetching a storage proof segment:", err)
			return
		}
		sectorIndex := segmentIndex / (modules.SectorSize / crypto.SegmentSize)
		// Pull the corresponding sector into memory.
		sectorRoot := so.SectorRoots[sectorIndex]
		sectorBytes, err := h.ReadSector(sectorRoot)
		if err != nil {
			h.log.Debugln(err)
			return
		}

		// Build the storage proof for just the sector.
		sectorSegment := segmentIndex % (modules.SectorSize / crypto.SegmentSize)
		base, cachedHashSet := crypto.MerkleProof(sectorBytes, sectorSegment)

		// Using the sector, build a cached root.
		log2SectorSize := uint64(0)
		for 1<<log2SectorSize < (modules.SectorSize / crypto.SegmentSize) {
			log2SectorSize++
		}
		ct := crypto.NewCachedTree(log2SectorSize)
		ct.SetIndex(segmentIndex)
		for _, root := range so.SectorRoots {
			ct.Push(root)
		}
		hashSet := ct.Prove(base, cachedHashSet)
		sp := types.StorageProof{
			ParentID: so.id(),
			HashSet:  hashSet,
		}
		copy(sp.Segment[:], base)

		// Create and build the transaction with the storage proof.
		builder := h.wallet.StartTransaction()
		_, feeRecommendation := h.tpool.FeeEstimation()
		if so.value().Cmp(feeRecommendation) < 0 {
			// There's no sense submitting the storage proof if the fee is more
			// than the anticipated revenue.
			h.log.Debugln("Host not submitting storage proof due to a value that does not sufficiently exceed the fee cost")
			return
		}
		txnSize := uint64(len(encoding.Marshal(sp)) + 300)
		requiredFee := feeRecommendation.Mul64(txnSize)
		err = builder.FundSiacoins(requiredFee)
		if err != nil {
			h.log.Println("Host error when funding a storage proof transaction fee:", err)
			return
		}
		builder.AddMinerFee(requiredFee)
		builder.AddStorageProof(sp)
		storageProofSet, err := builder.Sign(true)
		if err != nil {
			h.log.Println("Host error when signing the storage proof transaction:", err)
			return
		}
		err = h.tpool.AcceptTransactionSet(storageProofSet)
		if err != nil {
			h.log.Println("Host unable to submit storage proof transaction to transaction pool:", err)
			return
		}
		so.TransactionFeesAdded = so.TransactionFeesAdded.Add(requiredFee)

		// Queue another action item to check whether the storage proof
		// got confirmed.
		h.mu.Lock()
		err = h.queueActionItem(so.proofDeadline(), so.id())
		h.mu.Unlock()
		if err != nil {
			h.log.Println("Error queuing action item:", err)
		}
	}

	// Save the storage obligation to account for any fee changes.
	err = h.db.Update(func(tx *bolt.Tx) error {
		soBytes, err := json.Marshal(so)
		if err != nil {
			return err
		}
		return tx.Bucket(bucketStorageObligations).Put(soid[:], soBytes)
	})
	if err != nil {
		h.log.Println("Error updating the storage obligations", err)
	}

	// Check if all items have succeeded with the required confirmations. Report
	// success, delete the obligation.
	if so.ProofConfirmed && blockHeight >= so.proofDeadline() {
		h.log.Println("file contract complete, id", so.id())
		h.mu.Lock()
		h.removeStorageObligation(so, obligationSucceeded)
		h.mu.Unlock()
	}
}

// StorageObligations fetches the set of storage obligations in the host and
// returns metadata on them.
func (h *Host) StorageObligations() (sos []modules.StorageObligation) {
	h.mu.RLock()
	defer h.mu.RUnlock()

	err := h.db.View(func(tx *bolt.Tx) error {
		b := tx.Bucket(bucketStorageObligations)
		err := b.ForEach(func(idBytes, soBytes []byte) error {
			var so storageObligation
			err := json.Unmarshal(soBytes, &so)
			if err != nil {
				return build.ExtendErr("unable to unmarshal storage obligation:", err)
			}
			mso := modules.StorageObligation{
				NegotiationHeight: so.NegotiationHeight,

				OriginConfirmed:     so.OriginConfirmed,
				RevisionConstructed: so.RevisionConstructed,
				RevisionConfirmed:   so.RevisionConfirmed,
				ProofConstructed:    so.ProofConstructed,
				ProofConfirmed:      so.ProofConfirmed,
				ObligationStatus:    uint64(so.ObligationStatus),
			}
			sos = append(sos, mso)
			return nil
		})
		if err != nil {
			return build.ExtendErr("ForEach failed to get next storage obligation:", err)
		}
		return nil
	})
	if err != nil {
		h.log.Println(build.ExtendErr("database failed to provide storage obligations:", err))
	}

	return sos
}<|MERGE_RESOLUTION|>--- conflicted
+++ resolved
@@ -612,10 +612,6 @@
 	}()
 
 	// Fetch the storage obligation associated with the storage obligation id.
-<<<<<<< HEAD
-	var err error
-=======
->>>>>>> 95854a28
 	var so storageObligation
 	h.mu.RLock()
 	blockHeight := h.blockHeight
