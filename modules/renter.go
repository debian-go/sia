--- conflicted
+++ resolved
@@ -50,14 +50,6 @@
 // DownloadInfo provides information about a file that has been requested for
 // download.
 type DownloadInfo struct {
-<<<<<<< HEAD
-	SiaPath     string    `json:"siapath"`
-	Destination string    `json:"destination"`
-	Filesize    uint64    `json:"filesize"`
-	Received    uint64    `json:"received"`
-	StartTime   time.Time `json:"starttime"`
-	Error       string    `json:"error"`
-=======
 	SiaPath     string         `json:"siapath"`
 	Destination DownloadWriter `json:"destination"`
 	Filesize    uint64         `json:"filesize"`
@@ -70,7 +62,6 @@
 type DownloadWriter interface {
 	WriteAt(b []byte, off int64) (int, error)
 	Destination() string
->>>>>>> 95854a28
 }
 
 // FileUploadParams contains the information used by the Renter to upload a
@@ -107,8 +98,6 @@
 	HistoricUptime   time.Duration `json:"historicuptime"`
 	ScanHistory      HostDBScans   `json:"scanhistory"`
 
-<<<<<<< HEAD
-=======
 	HistoricFailedInteractions     float64 `json:"historicfailedinteractions"`
 	HistoricSuccessfulInteractions float64 `json:"historicsuccessfulinteractions"`
 	RecentFailedInteractions       float64 `json:"recentfailedinteractions"`
@@ -116,7 +105,6 @@
 
 	LastHistoricUpdate types.BlockHeight
 
->>>>>>> 95854a28
 	// The public key of the host, stored separately to minimize risk of certain
 	// MitM based vulnerabilities.
 	PublicKey types.SiaPublicKey `json:"publickey"`
@@ -136,20 +124,13 @@
 // results provided by this struct can only be used as a guide, and may vary
 // significantly from machine to machine.
 type HostScoreBreakdown struct {
-<<<<<<< HEAD
-	Score types.Currency `json:"score"`
-=======
 	Score          types.Currency `json:"score"`
 	ConversionRate float64        `json:"conversionrate"`
->>>>>>> 95854a28
 
 	AgeAdjustment              float64 `json:"ageadjustment"`
 	BurnAdjustment             float64 `json:"burnadjustment"`
 	CollateralAdjustment       float64 `json:"collateraladjustment"`
-<<<<<<< HEAD
-=======
 	InteractionAdjustment      float64 `json:"interactionadjustment"`
->>>>>>> 95854a28
 	PriceAdjustment            float64 `json:"pricesmultiplier"`
 	StorageRemainingAdjustment float64 `json:"storageremainingadjustment"`
 	UptimeAdjustment           float64 `json:"uptimeadjustment"`
@@ -244,15 +225,12 @@
 	ContractFee types.Currency `json:"contractfee"`
 	TxnFee      types.Currency `json:"txnfee"`
 	SiafundFee  types.Currency `json:"siafundfee"`
-<<<<<<< HEAD
-=======
 
 	// GoodForUpload indicates whether the contract should be used to upload new
 	// data or not, and GoodForRenew indicates whether or not the contract
 	// should be renewed.
 	GoodForRenew  bool
 	GoodForUpload bool
->>>>>>> 95854a28
 }
 
 // EndHeight returns the height at which the host is no longer obligated to
@@ -322,13 +300,10 @@
 	// RenameFile changes the path of a file.
 	RenameFile(path, newPath string) error
 
-<<<<<<< HEAD
-=======
 	// EstimateHostScore will return the score for a host with the provided
 	// settings, assuming perfect age and uptime adjustments
 	EstimateHostScore(entry HostDBEntry) HostScoreBreakdown
 
->>>>>>> 95854a28
 	// ScoreBreakdown will return the score for a host db entry using the
 	// hostdb's weighting algorithm.
 	ScoreBreakdown(entry HostDBEntry) HostScoreBreakdown
