--- conflicted
+++ resolved
@@ -75,10 +75,7 @@
 	}
 	defer w.tg.Done()
 	if !w.unlocked {
-<<<<<<< HEAD
-=======
 		w.log.Println("Attempt to send coins has failed - wallet is locked")
->>>>>>> 95854a28
 		return nil, modules.ErrLockedWallet
 	}
 
@@ -92,27 +89,18 @@
 	txnBuilder := w.StartTransaction()
 	err := txnBuilder.FundSiacoins(amount.Add(tpoolFee))
 	if err != nil {
-<<<<<<< HEAD
-=======
 		w.log.Println("Attempt to send coins has failed - failed to fund transaction:", err)
->>>>>>> 95854a28
 		return nil, build.ExtendErr("unable to fund transaction", err)
 	}
 	txnBuilder.AddMinerFee(tpoolFee)
 	txnBuilder.AddSiacoinOutput(output)
 	txnSet, err := txnBuilder.Sign(true)
 	if err != nil {
-<<<<<<< HEAD
-=======
 		w.log.Println("Attempt to send coins has failed - failed to sign transaction:", err)
->>>>>>> 95854a28
 		return nil, build.ExtendErr("unable to sign transaction", err)
 	}
 	err = w.tpool.AcceptTransactionSet(txnSet)
 	if err != nil {
-<<<<<<< HEAD
-		return nil, build.ExtendErr("unable to get transaction accepted", err)
-=======
 		w.log.Println("Attempt to send coins has failed - transaction pool rejected transaction:", err)
 		return nil, build.ExtendErr("unable to get transaction accepted", err)
 	}
@@ -129,7 +117,6 @@
 func (w *Wallet) SendSiacoinsMulti(outputs []types.SiacoinOutput) ([]types.Transaction, error) {
 	if err := w.tg.Add(); err != nil {
 		return nil, err
->>>>>>> 95854a28
 	}
 	defer w.tg.Done()
 	if !w.unlocked {
