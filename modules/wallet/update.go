package wallet

import (
<<<<<<< HEAD
	"bytes"
=======
>>>>>>> 95854a28
	"fmt"
	"math"
	"sort"

	"github.com/NebulousLabs/Sia/modules"
	"github.com/NebulousLabs/Sia/types"

	"github.com/NebulousLabs/bolt"
)

<<<<<<< HEAD
// historicOutput defines a historic output as recognized by the wallet. This
// struct is primarily used to sort the historic outputs before inserting them
// into the bolt database.
type historicOutput struct {
	id  types.OutputID
	val types.Currency
}

// isWalletAddress is a helper function that checks if an UnlockHash is
// derived from one of the wallet's spendable keys.
=======
// threadedResetSubscriptions unsubscribes the wallet from the consensus set and transaction pool
// and subscribes again.
func (w *Wallet) threadedResetSubscriptions() error {
	if !w.scanLock.TryLock() {
		return errScanInProgress
	}
	defer w.scanLock.Unlock()

	w.cs.Unsubscribe(w)
	w.tpool.Unsubscribe(w)

	err := w.cs.ConsensusSetSubscribe(w, modules.ConsensusChangeBeginning)
	if err != nil {
		return err
	}
	w.tpool.TransactionPoolSubscribe(w)
	return nil
}

// advanceSeedLookahead generates all keys from the current primary seed progress up to index
// and adds them to the set of spendable keys.  Therefore the new primary seed progress will
// be index+1 and new lookahead keys will be generated starting from index+1
// Returns true if a blockchain rescan is required
func (w *Wallet) advanceSeedLookahead(index uint64) (bool, error) {
	progress, err := dbGetPrimarySeedProgress(w.dbTx)
	if err != nil {
		return false, err
	}
	newProgress := index + 1

	// Add spendable keys and remove them from lookahead
	spendableKeys := generateKeys(w.primarySeed, progress, newProgress-progress)
	for _, key := range spendableKeys {
		w.keys[key.UnlockConditions.UnlockHash()] = key
		delete(w.lookahead, key.UnlockConditions.UnlockHash())
	}

	// Update the primarySeedProgress
	dbPutPrimarySeedProgress(w.dbTx, newProgress)
	if err != nil {
		return false, err
	}

	// Regenerate lookahead
	w.regenerateLookahead(newProgress)

	// If more than lookaheadRescanThreshold keys were generated
	// also initialize a rescan just to be safe.
	if uint64(len(spendableKeys)) > lookaheadRescanThreshold {
		return true, nil
	}

	return false, nil
}

// isWalletAddress is a helper function that checks if an UnlockHash is
// derived from one of the wallet's spendable keys or future keys.
>>>>>>> 95854a28
func (w *Wallet) isWalletAddress(uh types.UnlockHash) bool {
	_, exists := w.keys[uh]
	return exists
}

<<<<<<< HEAD
// updateConfirmedSet uses a consensus change to update the confirmed set of
// outputs as understood by the wallet.
func (w *Wallet) updateConfirmedSet(tx *bolt.Tx, cc modules.ConsensusChange) error {
	var historicOutputs []historicOutput
=======
// updateLookahead uses a consensus change to update the seed progress if one of the outputs
// contains an unlock hash of the lookahead set. Returns true if a blockchain rescan is required
func (w *Wallet) updateLookahead(tx *bolt.Tx, cc modules.ConsensusChange) (bool, error) {
	var largestIndex uint64
	for _, diff := range cc.SiacoinOutputDiffs {
		if index, ok := w.lookahead[diff.SiacoinOutput.UnlockHash]; ok {
			if index > largestIndex {
				largestIndex = index
			}
		}
	}
	for _, diff := range cc.SiafundOutputDiffs {
		if index, ok := w.lookahead[diff.SiafundOutput.UnlockHash]; ok {
			if index > largestIndex {
				largestIndex = index
			}
		}
	}
	if largestIndex > 0 {
		return w.advanceSeedLookahead(largestIndex)
	}

	return false, nil
}

// updateConfirmedSet uses a consensus change to update the confirmed set of
// outputs as understood by the wallet.
func (w *Wallet) updateConfirmedSet(tx *bolt.Tx, cc modules.ConsensusChange) error {
>>>>>>> 95854a28
	for _, diff := range cc.SiacoinOutputDiffs {
		// Add to historic outputs.
		// NOTE: it's never necessary to delete from the historic output set.
		if diff.Direction == modules.DiffApply {
			historicOutputs = append(historicOutputs, historicOutput{types.OutputID(diff.ID), diff.SiacoinOutput.Value})
		}
		// Verify that the diff is relevant to the wallet.
		if !w.isWalletAddress(diff.SiacoinOutput.UnlockHash) {
			continue
		}

		var err error
		if diff.Direction == modules.DiffApply {
<<<<<<< HEAD
			err = dbPutSiacoinOutput(tx, diff.ID, diff.SiacoinOutput)
		} else {
=======
			w.log.Println("Wallet has gained a spendable siacoin output:", diff.ID, "::", diff.SiacoinOutput.Value.HumanString())
			err = dbPutSiacoinOutput(tx, diff.ID, diff.SiacoinOutput)
		} else {
			w.log.Println("Wallet has lost a spendable siacoin output:", diff.ID, "::", diff.SiacoinOutput.Value.HumanString())
>>>>>>> 95854a28
			err = dbDeleteSiacoinOutput(tx, diff.ID)
		}
		if err != nil {
			w.log.Severe("Could not update siacoin output:", err)
<<<<<<< HEAD
		}
	}
	sort.Slice(historicOutputs, func(i, j int) bool {
		return bytes.Compare(historicOutputs[i].id[:], historicOutputs[j].id[:]) < 0
	})
	for _, ho := range historicOutputs {
		err := dbPutHistoricOutput(tx, ho.id, ho.val)
		if err != nil {
			w.log.Severe("Could not update historic output:", err)
=======
>>>>>>> 95854a28
		}
	}
	for _, diff := range cc.SiafundOutputDiffs {
		// Add to historic claim starts.
		// NOTE: it's never necessary to delete from the historic claim start set.
		if diff.Direction == modules.DiffApply {
			err := dbPutHistoricClaimStart(tx, diff.ID, diff.SiafundOutput.ClaimStart)
			if err != nil {
				w.log.Severe("Could not update historic claim start:", err)
			}
		}

		// Verify that the diff is relevant to the wallet.
		if !w.isWalletAddress(diff.SiafundOutput.UnlockHash) {
			continue
		}

		var err error
		if diff.Direction == modules.DiffApply {
<<<<<<< HEAD
			err = dbPutSiafundOutput(tx, diff.ID, diff.SiafundOutput)
		} else {
=======
			w.log.Println("Wallet has gained a spendable siafund output:", diff.ID, "::", diff.SiafundOutput.Value)
			err = dbPutSiafundOutput(tx, diff.ID, diff.SiafundOutput)
		} else {
			w.log.Println("Wallet has lost a spendable siafund output:", diff.ID, "::", diff.SiafundOutput.Value)
>>>>>>> 95854a28
			err = dbDeleteSiafundOutput(tx, diff.ID)
		}
		if err != nil {
			w.log.Severe("Could not update siafund output:", err)
		}
	}
	for _, diff := range cc.SiafundPoolDiffs {
		var err error
		if diff.Direction == modules.DiffApply {
			err = dbPutSiafundPool(tx, diff.Adjusted)
		} else {
			err = dbPutSiafundPool(tx, diff.Previous)
		}
		if err != nil {
			w.log.Severe("Could not update siafund pool:", err)
		}
	}
	return nil
}

// revertHistory reverts any transaction history that was destroyed by reverted
// blocks in the consensus change.
func (w *Wallet) revertHistory(tx *bolt.Tx, reverted []types.Block) error {
	for _, block := range reverted {
		// Remove any transactions that have been reverted.
		for i := len(block.Transactions) - 1; i >= 0; i-- {
			// If the transaction is relevant to the wallet, it will be the
			// most recent transaction in bucketProcessedTransactions.
			txid := block.Transactions[i].ID()
			pt, err := dbGetLastProcessedTransaction(tx)
			if err != nil {
				break // bucket is empty
			}
			if txid == pt.TransactionID {
<<<<<<< HEAD
=======
				w.log.Println("A wallet transaction has been reverted due to a reorg:", txid)
>>>>>>> 95854a28
				if err := dbDeleteLastProcessedTransaction(tx); err != nil {
					w.log.Severe("Could not revert transaction:", err)
				}
			}
		}

		// Remove the miner payout transaction if applicable.
<<<<<<< HEAD
		for _, mp := range block.MinerPayouts {
			if w.isWalletAddress(mp.UnlockHash) {
=======
		for i, mp := range block.MinerPayouts {
			if w.isWalletAddress(mp.UnlockHash) {
				w.log.Println("Miner payout has been reverted due to a reorg:", block.MinerPayoutID(uint64(i)), "::", mp.Value.HumanString())
>>>>>>> 95854a28
				if err := dbDeleteLastProcessedTransaction(tx); err != nil {
					w.log.Severe("Could not revert transaction:", err)
				}
				break // there will only ever be one miner transaction
			}
		}

		// decrement the consensus height
		if block.ID() != types.GenesisID {
			consensusHeight, err := dbGetConsensusHeight(tx)
			if err != nil {
				return err
			}
			err = dbPutConsensusHeight(tx, consensusHeight-1)
			if err != nil {
				return err
			}
		}
	}
	return nil
}

// applyHistory applies any transaction history that was introduced by the
// applied blocks.
<<<<<<< HEAD
func (w *Wallet) applyHistory(tx *bolt.Tx, applied []types.Block) error {
	for _, block := range applied {
		consensusHeight, err := dbGetConsensusHeight(tx)
		if err != nil {
			return err
		}
		// increment the consensus height
		if block.ID() != types.GenesisID {
			consensusHeight++
			err = dbPutConsensusHeight(tx, consensusHeight)
			if err != nil {
				return err
			}
		}
=======
func (w *Wallet) applyHistory(tx *bolt.Tx, cc modules.ConsensusChange) error {
	// compute spent outputs
	spentSiacoinOutputs := make(map[types.SiacoinOutputID]types.SiacoinOutput)
	spentSiafundOutputs := make(map[types.SiafundOutputID]types.SiafundOutput)
	for _, diff := range cc.SiacoinOutputDiffs {
		if diff.Direction == modules.DiffRevert {
			// revert means spent
			spentSiacoinOutputs[diff.ID] = diff.SiacoinOutput
		}
	}
	for _, diff := range cc.SiafundOutputDiffs {
		if diff.Direction == modules.DiffRevert {
			// revert means spent
			spentSiafundOutputs[diff.ID] = diff.SiafundOutput
		}
	}

	for _, block := range cc.AppliedBlocks {
		consensusHeight, err := dbGetConsensusHeight(tx)
		if err != nil {
			return err
		}
		// increment the consensus height
		if block.ID() != types.GenesisID {
			consensusHeight++
			err = dbPutConsensusHeight(tx, consensusHeight)
			if err != nil {
				return err
			}
		}
>>>>>>> 95854a28

		relevant := false
		for _, mp := range block.MinerPayouts {
			relevant = relevant || w.isWalletAddress(mp.UnlockHash)
		}
		if relevant {
<<<<<<< HEAD
=======
			w.log.Println("Wallet has received new miner payouts:", block.ID())
>>>>>>> 95854a28
			// Apply the miner payout transaction if applicable.
			minerPT := modules.ProcessedTransaction{
				Transaction:           types.Transaction{},
				TransactionID:         types.TransactionID(block.ID()),
				ConfirmationHeight:    consensusHeight,
				ConfirmationTimestamp: block.Timestamp,
			}
<<<<<<< HEAD
			for _, mp := range block.MinerPayouts {
				minerPT.Outputs = append(minerPT.Outputs, modules.ProcessedOutput{
=======
			for i, mp := range block.MinerPayouts {
				w.log.Println("\tminer payout:", block.MinerPayoutID(uint64(i)), "::", mp.Value.HumanString())
				minerPT.Outputs = append(minerPT.Outputs, modules.ProcessedOutput{
					ID:             types.OutputID(block.MinerPayoutID(uint64(i))),
>>>>>>> 95854a28
					FundType:       types.SpecifierMinerPayout,
					MaturityHeight: consensusHeight + types.MaturityDelay,
					WalletAddress:  w.isWalletAddress(mp.UnlockHash),
					RelatedAddress: mp.UnlockHash,
					Value:          mp.Value,
				})
			}
			err := dbAppendProcessedTransaction(tx, minerPT)
			if err != nil {
				return fmt.Errorf("could not put processed miner transaction: %v", err)
			}
		}
		for _, txn := range block.Transactions {
			// determine if transaction is relevant
			relevant := false
			for _, sci := range txn.SiacoinInputs {
				relevant = relevant || w.isWalletAddress(sci.UnlockConditions.UnlockHash())
			}
			for _, sco := range txn.SiacoinOutputs {
				relevant = relevant || w.isWalletAddress(sco.UnlockHash)
			}
			for _, sfi := range txn.SiafundInputs {
				relevant = relevant || w.isWalletAddress(sfi.UnlockConditions.UnlockHash())
			}
			for _, sfo := range txn.SiafundOutputs {
				relevant = relevant || w.isWalletAddress(sfo.UnlockHash)
			}

			// only create a ProcessedTransaction if txn is relevant
			if !relevant {
				continue
			}
<<<<<<< HEAD
=======
			w.log.Println("A transaction has been confirmed on the blockchain:", txn.ID())
>>>>>>> 95854a28

			pt := modules.ProcessedTransaction{
				Transaction:           txn,
				TransactionID:         txn.ID(),
				ConfirmationHeight:    consensusHeight,
				ConfirmationTimestamp: block.Timestamp,
			}

			for _, sci := range txn.SiacoinInputs {
<<<<<<< HEAD
				val, err := dbGetHistoricOutput(tx, types.OutputID(sci.ParentID))
				if err != nil {
					return fmt.Errorf("could not get historic output: %v", err)
				}
				pt.Inputs = append(pt.Inputs, modules.ProcessedInput{
					FundType:       types.SpecifierSiacoinInput,
					WalletAddress:  w.isWalletAddress(sci.UnlockConditions.UnlockHash()),
					RelatedAddress: sci.UnlockConditions.UnlockHash(),
					Value:          val,
				})
			}

			for _, sco := range txn.SiacoinOutputs {
				pt.Outputs = append(pt.Outputs, modules.ProcessedOutput{
=======
				pi := modules.ProcessedInput{
					ParentID:       types.OutputID(sci.ParentID),
					FundType:       types.SpecifierSiacoinInput,
					WalletAddress:  w.isWalletAddress(sci.UnlockConditions.UnlockHash()),
					RelatedAddress: sci.UnlockConditions.UnlockHash(),
					Value:          spentSiacoinOutputs[sci.ParentID].Value,
				}
				pt.Inputs = append(pt.Inputs, pi)

				// Log any wallet-relevant inputs.
				if pi.WalletAddress {
					w.log.Println("\tSiacoin Input:", pi.ParentID, "::", pi.Value.HumanString())
				}

			}

			for i, sco := range txn.SiacoinOutputs {
				po := modules.ProcessedOutput{
					ID:             types.OutputID(txn.SiacoinOutputID(uint64(i))),
>>>>>>> 95854a28
					FundType:       types.SpecifierSiacoinOutput,
					MaturityHeight: consensusHeight,
					WalletAddress:  w.isWalletAddress(sco.UnlockHash),
					RelatedAddress: sco.UnlockHash,
					Value:          sco.Value,
<<<<<<< HEAD
				})
			}

			for _, sfi := range txn.SiafundInputs {
				sfiValue, err := dbGetHistoricOutput(tx, types.OutputID(sfi.ParentID))
				if err != nil {
					return fmt.Errorf("could not get historic output: %v", err)
				}
				pt.Inputs = append(pt.Inputs, modules.ProcessedInput{
					FundType:       types.SpecifierSiafundInput,
					WalletAddress:  w.isWalletAddress(sfi.UnlockConditions.UnlockHash()),
					RelatedAddress: sfi.UnlockConditions.UnlockHash(),
					Value:          sfiValue,
				})
				startVal, err := dbGetHistoricClaimStart(tx, sfi.ParentID)
				if err != nil {
					return fmt.Errorf("could not get historic claim start: %v", err)
				}
=======
				}
				pt.Outputs = append(pt.Outputs, po)

				// Log any wallet-relevant outputs.
				if po.WalletAddress {
					w.log.Println("\tSiacoin Output:", po.ID, "::", po.Value.HumanString())
				}
			}

			for _, sfi := range txn.SiafundInputs {
				pi := modules.ProcessedInput{
					ParentID:       types.OutputID(sfi.ParentID),
					FundType:       types.SpecifierSiafundInput,
					WalletAddress:  w.isWalletAddress(sfi.UnlockConditions.UnlockHash()),
					RelatedAddress: sfi.UnlockConditions.UnlockHash(),
					Value:          spentSiafundOutputs[sfi.ParentID].Value,
				}
				pt.Inputs = append(pt.Inputs, pi)
				// Log any wallet-relevant inputs.
				if pi.WalletAddress {
					w.log.Println("\tSiafund Input:", pi.ParentID, "::", pi.Value.HumanString())
				}

>>>>>>> 95854a28
				siafundPool, err := dbGetSiafundPool(w.dbTx)
				if err != nil {
					return fmt.Errorf("could not get siafund pool: %v", err)
				}
<<<<<<< HEAD
				claimValue := siafundPool.Sub(startVal).Mul(sfiValue)
				pt.Outputs = append(pt.Outputs, modules.ProcessedOutput{
=======

				sfo := spentSiafundOutputs[sfi.ParentID]
				po := modules.ProcessedOutput{
					ID:             types.OutputID(sfi.ParentID),
>>>>>>> 95854a28
					FundType:       types.SpecifierClaimOutput,
					MaturityHeight: consensusHeight + types.MaturityDelay,
					WalletAddress:  w.isWalletAddress(sfi.UnlockConditions.UnlockHash()),
					RelatedAddress: sfi.ClaimUnlockHash,
					Value:          siafundPool.Sub(sfo.ClaimStart).Mul(sfo.Value),
				}
				pt.Outputs = append(pt.Outputs, po)
				// Log any wallet-relevant outputs.
				if po.WalletAddress {
					w.log.Println("\tClaim Output:", po.ID, "::", po.Value.HumanString())
				}
			}

<<<<<<< HEAD
			for _, sfo := range txn.SiafundOutputs {
				pt.Outputs = append(pt.Outputs, modules.ProcessedOutput{
=======
			for i, sfo := range txn.SiafundOutputs {
				po := modules.ProcessedOutput{
					ID:             types.OutputID(txn.SiafundOutputID(uint64(i))),
>>>>>>> 95854a28
					FundType:       types.SpecifierSiafundOutput,
					MaturityHeight: consensusHeight,
					WalletAddress:  w.isWalletAddress(sfo.UnlockHash),
					RelatedAddress: sfo.UnlockHash,
					Value:          sfo.Value,
<<<<<<< HEAD
				})
=======
				}
				pt.Outputs = append(pt.Outputs, po)
				// Log any wallet-relevant outputs.
				if po.WalletAddress {
					w.log.Println("\tSiafund Output:", po.ID, "::", po.Value.HumanString())
				}
>>>>>>> 95854a28
			}

			for _, fee := range txn.MinerFees {
				pt.Outputs = append(pt.Outputs, modules.ProcessedOutput{
					FundType: types.SpecifierMinerFee,
					Value:    fee,
				})
			}

			err := dbAppendProcessedTransaction(tx, pt)
			if err != nil {
				return fmt.Errorf("could not put processed transaction: %v", err)
			}
		}
	}

	return nil
}

// next: make global txn implicit everywhere
// also need exclusivity wrt consistency (can't report anything that isn't synced to disk)

// ProcessConsensusChange parses a consensus change to update the set of
// confirmed outputs known to the wallet.
func (w *Wallet) ProcessConsensusChange(cc modules.ConsensusChange) {
	w.mu.Lock()
	defer w.mu.Unlock()

<<<<<<< HEAD
=======
	if needRescan, err := w.updateLookahead(w.dbTx, cc); err != nil {
		w.log.Println("ERROR: failed to update lookahead:", err)
	} else if needRescan {
		go w.threadedResetSubscriptions()
	}
>>>>>>> 95854a28
	if err := w.updateConfirmedSet(w.dbTx, cc); err != nil {
		w.log.Println("ERROR: failed to update confirmed set:", err)
	}
	if err := w.revertHistory(w.dbTx, cc.RevertedBlocks); err != nil {
		w.log.Println("ERROR: failed to revert consensus change:", err)
	}
<<<<<<< HEAD
	if err := w.applyHistory(w.dbTx, cc.AppliedBlocks); err != nil {
=======
	if err := w.applyHistory(w.dbTx, cc); err != nil {
>>>>>>> 95854a28
		w.log.Println("ERROR: failed to apply consensus change:", err)
	}
	if err := dbPutConsensusChangeID(w.dbTx, cc.ID); err != nil {
		w.log.Println("ERROR: failed to update consensus change ID:", err)
	}

	if cc.Synced {
		go w.threadedDefragWallet()
	}
}

// ReceiveUpdatedUnconfirmedTransactions updates the wallet's unconfirmed
// transaction set.
<<<<<<< HEAD
func (w *Wallet) ReceiveUpdatedUnconfirmedTransactions(txns []types.Transaction, cc modules.ConsensusChange) {
	if err := w.tg.Add(); err != nil {
		// Gracefully reject transactions if the wallet's Close method has
		// closed the wallet's ThreadGroup already.
		return
	}
	defer w.tg.Done()

	w.mu.Lock()
	defer w.mu.Unlock()

	// record the historic outputs.
	// NOTE: it's safe to add unconfirmed outputs to the historic output set.
	for _, diff := range cc.SiacoinOutputDiffs {
		if diff.Direction == modules.DiffApply {
			err := dbPutHistoricOutput(w.dbTx, types.OutputID(diff.ID), diff.SiacoinOutput.Value)
			if err != nil {
				w.log.Severe("Could not add historic output:", err)
			}
		}
	}

	w.unconfirmedProcessedTransactions = nil
	for _, txn := range txns {
		// determine whether transaction is relevant to the wallet
		relevant := false
		for _, sci := range txn.SiacoinInputs {
			relevant = relevant || w.isWalletAddress(sci.UnlockConditions.UnlockHash())
		}
		for _, sco := range txn.SiacoinOutputs {
			relevant = relevant || w.isWalletAddress(sco.UnlockHash)
		}

		// only create a ProcessedTransaction if txn is relevant
		if !relevant {
			continue
		}

		pt := modules.ProcessedTransaction{
			Transaction:           txn,
			TransactionID:         txn.ID(),
			ConfirmationHeight:    types.BlockHeight(math.MaxUint64),
			ConfirmationTimestamp: types.Timestamp(math.MaxUint64),
		}
		for _, sci := range txn.SiacoinInputs {
			val, err := dbGetHistoricOutput(w.dbTx, types.OutputID(sci.ParentID))
			if err != nil {
				w.log.Println("ERROR: could not get historic output:", err)
			}
			pt.Inputs = append(pt.Inputs, modules.ProcessedInput{
				FundType:       types.SpecifierSiacoinInput,
				WalletAddress:  w.isWalletAddress(sci.UnlockConditions.UnlockHash()),
				RelatedAddress: sci.UnlockConditions.UnlockHash(),
				Value:          val,
			})
		}
		for _, sco := range txn.SiacoinOutputs {
			pt.Outputs = append(pt.Outputs, modules.ProcessedOutput{
				FundType:       types.SpecifierSiacoinOutput,
				MaturityHeight: types.BlockHeight(math.MaxUint64),
				WalletAddress:  w.isWalletAddress(sco.UnlockHash),
				RelatedAddress: sco.UnlockHash,
				Value:          sco.Value,
			})
=======
func (w *Wallet) ReceiveUpdatedUnconfirmedTransactions(diff *modules.TransactionPoolDiff) {
	w.mu.Lock()
	defer w.mu.Unlock()

	// Do the pruning first. If there are any pruned transactions, we will need
	// to re-allocate the whole processed transactions array.
	droppedTransactions := make(map[types.TransactionID]struct{})
	for i := range diff.RevertedTransactions {
		txids := w.unconfirmedSets[diff.RevertedTransactions[i]]
		for i := range txids {
			droppedTransactions[txids[i]] = struct{}{}
		}
		delete(w.unconfirmedSets, diff.RevertedTransactions[i])
	}

	// Skip the reallocation if we can, otherwise reallocate the
	// unconfirmedProcessedTransactions to no longer have the dropped
	// transactions.
	if len(droppedTransactions) != 0 {
		// Capacity can't be reduced, because we have no way of knowing if the
		// dropped transactions are relevant to the wallet or not, and some will
		// not be relevant to the wallet, meaning they don't have a counterpart
		// in w.unconfirmedProcessedTransactions.
		newUPT := make([]modules.ProcessedTransaction, 0, len(w.unconfirmedProcessedTransactions))
		for _, txn := range w.unconfirmedProcessedTransactions {
			_, exists := droppedTransactions[txn.TransactionID]
			if !exists {
				// Transaction was not dropped, add it to the new unconfirmed
				// transactions.
				newUPT = append(newUPT, txn)
			}
>>>>>>> 95854a28
		}

		// Set the unconfirmed preocessed transactions to the pruned set.
		w.unconfirmedProcessedTransactions = newUPT
	}

	// Scroll through all of the diffs and add any new transactions.
	for _, unconfirmedTxnSet := range diff.AppliedTransactions {
		// Mark all of the transactions that appeared in this set.
		//
		// TODO: Technically only necessary to mark the ones that are relevant
		// to the wallet, but overhead should be low.
		w.unconfirmedSets[unconfirmedTxnSet.ID] = unconfirmedTxnSet.IDs

		// Get the values for the spent outputs.
		spentSiacoinOutputs := make(map[types.SiacoinOutputID]types.SiacoinOutput)
		for _, scod := range unconfirmedTxnSet.Change.SiacoinOutputDiffs {
			// Only need to grab the reverted ones, because only reverted ones
			// have the possibility of having been spent.
			if scod.Direction == modules.DiffRevert {
				spentSiacoinOutputs[scod.ID] = scod.SiacoinOutput
			}
		}
<<<<<<< HEAD
		w.unconfirmedProcessedTransactions = append(w.unconfirmedProcessedTransactions, pt)
=======

		// Add each transaction to our set of unconfirmed transactions.
		for i, txn := range unconfirmedTxnSet.Transactions {
			// determine whether transaction is relevant to the wallet
			relevant := false
			for _, sci := range txn.SiacoinInputs {
				relevant = relevant || w.isWalletAddress(sci.UnlockConditions.UnlockHash())
			}
			for _, sco := range txn.SiacoinOutputs {
				relevant = relevant || w.isWalletAddress(sco.UnlockHash)
			}

			// only create a ProcessedTransaction if txn is relevant
			if !relevant {
				continue
			}

			pt := modules.ProcessedTransaction{
				Transaction:           txn,
				TransactionID:         unconfirmedTxnSet.IDs[i],
				ConfirmationHeight:    types.BlockHeight(math.MaxUint64),
				ConfirmationTimestamp: types.Timestamp(math.MaxUint64),
			}
			for _, sci := range txn.SiacoinInputs {
				pt.Inputs = append(pt.Inputs, modules.ProcessedInput{
					ParentID:       types.OutputID(sci.ParentID),
					FundType:       types.SpecifierSiacoinInput,
					WalletAddress:  w.isWalletAddress(sci.UnlockConditions.UnlockHash()),
					RelatedAddress: sci.UnlockConditions.UnlockHash(),
					Value:          spentSiacoinOutputs[sci.ParentID].Value,
				})
			}
			for i, sco := range txn.SiacoinOutputs {
				pt.Outputs = append(pt.Outputs, modules.ProcessedOutput{
					ID:             types.OutputID(txn.SiacoinOutputID(uint64(i))),
					FundType:       types.SpecifierSiacoinOutput,
					MaturityHeight: types.BlockHeight(math.MaxUint64),
					WalletAddress:  w.isWalletAddress(sco.UnlockHash),
					RelatedAddress: sco.UnlockHash,
					Value:          sco.Value,
				})
			}
			for _, fee := range txn.MinerFees {
				pt.Outputs = append(pt.Outputs, modules.ProcessedOutput{
					FundType: types.SpecifierMinerFee,
					Value:    fee,
				})
			}
			w.unconfirmedProcessedTransactions = append(w.unconfirmedProcessedTransactions, pt)
		}
>>>>>>> 95854a28
	}
}<|MERGE_RESOLUTION|>--- conflicted
+++ resolved
@@ -1,13 +1,8 @@
 package wallet
 
 import (
-<<<<<<< HEAD
-	"bytes"
-=======
->>>>>>> 95854a28
 	"fmt"
 	"math"
-	"sort"
 
 	"github.com/NebulousLabs/Sia/modules"
 	"github.com/NebulousLabs/Sia/types"
@@ -15,18 +10,6 @@
 	"github.com/NebulousLabs/bolt"
 )
 
-<<<<<<< HEAD
-// historicOutput defines a historic output as recognized by the wallet. This
-// struct is primarily used to sort the historic outputs before inserting them
-// into the bolt database.
-type historicOutput struct {
-	id  types.OutputID
-	val types.Currency
-}
-
-// isWalletAddress is a helper function that checks if an UnlockHash is
-// derived from one of the wallet's spendable keys.
-=======
 // threadedResetSubscriptions unsubscribes the wallet from the consensus set and transaction pool
 // and subscribes again.
 func (w *Wallet) threadedResetSubscriptions() error {
@@ -84,18 +67,11 @@
 
 // isWalletAddress is a helper function that checks if an UnlockHash is
 // derived from one of the wallet's spendable keys or future keys.
->>>>>>> 95854a28
 func (w *Wallet) isWalletAddress(uh types.UnlockHash) bool {
 	_, exists := w.keys[uh]
 	return exists
 }
 
-<<<<<<< HEAD
-// updateConfirmedSet uses a consensus change to update the confirmed set of
-// outputs as understood by the wallet.
-func (w *Wallet) updateConfirmedSet(tx *bolt.Tx, cc modules.ConsensusChange) error {
-	var historicOutputs []historicOutput
-=======
 // updateLookahead uses a consensus change to update the seed progress if one of the outputs
 // contains an unlock hash of the lookahead set. Returns true if a blockchain rescan is required
 func (w *Wallet) updateLookahead(tx *bolt.Tx, cc modules.ConsensusChange) (bool, error) {
@@ -124,13 +100,7 @@
 // updateConfirmedSet uses a consensus change to update the confirmed set of
 // outputs as understood by the wallet.
 func (w *Wallet) updateConfirmedSet(tx *bolt.Tx, cc modules.ConsensusChange) error {
->>>>>>> 95854a28
 	for _, diff := range cc.SiacoinOutputDiffs {
-		// Add to historic outputs.
-		// NOTE: it's never necessary to delete from the historic output set.
-		if diff.Direction == modules.DiffApply {
-			historicOutputs = append(historicOutputs, historicOutput{types.OutputID(diff.ID), diff.SiacoinOutput.Value})
-		}
 		// Verify that the diff is relevant to the wallet.
 		if !w.isWalletAddress(diff.SiacoinOutput.UnlockHash) {
 			continue
@@ -138,43 +108,17 @@
 
 		var err error
 		if diff.Direction == modules.DiffApply {
-<<<<<<< HEAD
-			err = dbPutSiacoinOutput(tx, diff.ID, diff.SiacoinOutput)
-		} else {
-=======
 			w.log.Println("Wallet has gained a spendable siacoin output:", diff.ID, "::", diff.SiacoinOutput.Value.HumanString())
 			err = dbPutSiacoinOutput(tx, diff.ID, diff.SiacoinOutput)
 		} else {
 			w.log.Println("Wallet has lost a spendable siacoin output:", diff.ID, "::", diff.SiacoinOutput.Value.HumanString())
->>>>>>> 95854a28
 			err = dbDeleteSiacoinOutput(tx, diff.ID)
 		}
 		if err != nil {
 			w.log.Severe("Could not update siacoin output:", err)
-<<<<<<< HEAD
-		}
-	}
-	sort.Slice(historicOutputs, func(i, j int) bool {
-		return bytes.Compare(historicOutputs[i].id[:], historicOutputs[j].id[:]) < 0
-	})
-	for _, ho := range historicOutputs {
-		err := dbPutHistoricOutput(tx, ho.id, ho.val)
-		if err != nil {
-			w.log.Severe("Could not update historic output:", err)
-=======
->>>>>>> 95854a28
 		}
 	}
 	for _, diff := range cc.SiafundOutputDiffs {
-		// Add to historic claim starts.
-		// NOTE: it's never necessary to delete from the historic claim start set.
-		if diff.Direction == modules.DiffApply {
-			err := dbPutHistoricClaimStart(tx, diff.ID, diff.SiafundOutput.ClaimStart)
-			if err != nil {
-				w.log.Severe("Could not update historic claim start:", err)
-			}
-		}
-
 		// Verify that the diff is relevant to the wallet.
 		if !w.isWalletAddress(diff.SiafundOutput.UnlockHash) {
 			continue
@@ -182,15 +126,10 @@
 
 		var err error
 		if diff.Direction == modules.DiffApply {
-<<<<<<< HEAD
-			err = dbPutSiafundOutput(tx, diff.ID, diff.SiafundOutput)
-		} else {
-=======
 			w.log.Println("Wallet has gained a spendable siafund output:", diff.ID, "::", diff.SiafundOutput.Value)
 			err = dbPutSiafundOutput(tx, diff.ID, diff.SiafundOutput)
 		} else {
 			w.log.Println("Wallet has lost a spendable siafund output:", diff.ID, "::", diff.SiafundOutput.Value)
->>>>>>> 95854a28
 			err = dbDeleteSiafundOutput(tx, diff.ID)
 		}
 		if err != nil {
@@ -225,10 +164,7 @@
 				break // bucket is empty
 			}
 			if txid == pt.TransactionID {
-<<<<<<< HEAD
-=======
 				w.log.Println("A wallet transaction has been reverted due to a reorg:", txid)
->>>>>>> 95854a28
 				if err := dbDeleteLastProcessedTransaction(tx); err != nil {
 					w.log.Severe("Could not revert transaction:", err)
 				}
@@ -236,14 +172,9 @@
 		}
 
 		// Remove the miner payout transaction if applicable.
-<<<<<<< HEAD
-		for _, mp := range block.MinerPayouts {
-			if w.isWalletAddress(mp.UnlockHash) {
-=======
 		for i, mp := range block.MinerPayouts {
 			if w.isWalletAddress(mp.UnlockHash) {
 				w.log.Println("Miner payout has been reverted due to a reorg:", block.MinerPayoutID(uint64(i)), "::", mp.Value.HumanString())
->>>>>>> 95854a28
 				if err := dbDeleteLastProcessedTransaction(tx); err != nil {
 					w.log.Severe("Could not revert transaction:", err)
 				}
@@ -268,22 +199,6 @@
 
 // applyHistory applies any transaction history that was introduced by the
 // applied blocks.
-<<<<<<< HEAD
-func (w *Wallet) applyHistory(tx *bolt.Tx, applied []types.Block) error {
-	for _, block := range applied {
-		consensusHeight, err := dbGetConsensusHeight(tx)
-		if err != nil {
-			return err
-		}
-		// increment the consensus height
-		if block.ID() != types.GenesisID {
-			consensusHeight++
-			err = dbPutConsensusHeight(tx, consensusHeight)
-			if err != nil {
-				return err
-			}
-		}
-=======
 func (w *Wallet) applyHistory(tx *bolt.Tx, cc modules.ConsensusChange) error {
 	// compute spent outputs
 	spentSiacoinOutputs := make(map[types.SiacoinOutputID]types.SiacoinOutput)
@@ -314,17 +229,13 @@
 				return err
 			}
 		}
->>>>>>> 95854a28
 
 		relevant := false
 		for _, mp := range block.MinerPayouts {
 			relevant = relevant || w.isWalletAddress(mp.UnlockHash)
 		}
 		if relevant {
-<<<<<<< HEAD
-=======
 			w.log.Println("Wallet has received new miner payouts:", block.ID())
->>>>>>> 95854a28
 			// Apply the miner payout transaction if applicable.
 			minerPT := modules.ProcessedTransaction{
 				Transaction:           types.Transaction{},
@@ -332,15 +243,10 @@
 				ConfirmationHeight:    consensusHeight,
 				ConfirmationTimestamp: block.Timestamp,
 			}
-<<<<<<< HEAD
-			for _, mp := range block.MinerPayouts {
-				minerPT.Outputs = append(minerPT.Outputs, modules.ProcessedOutput{
-=======
 			for i, mp := range block.MinerPayouts {
 				w.log.Println("\tminer payout:", block.MinerPayoutID(uint64(i)), "::", mp.Value.HumanString())
 				minerPT.Outputs = append(minerPT.Outputs, modules.ProcessedOutput{
 					ID:             types.OutputID(block.MinerPayoutID(uint64(i))),
->>>>>>> 95854a28
 					FundType:       types.SpecifierMinerPayout,
 					MaturityHeight: consensusHeight + types.MaturityDelay,
 					WalletAddress:  w.isWalletAddress(mp.UnlockHash),
@@ -373,10 +279,7 @@
 			if !relevant {
 				continue
 			}
-<<<<<<< HEAD
-=======
 			w.log.Println("A transaction has been confirmed on the blockchain:", txn.ID())
->>>>>>> 95854a28
 
 			pt := modules.ProcessedTransaction{
 				Transaction:           txn,
@@ -386,22 +289,6 @@
 			}
 
 			for _, sci := range txn.SiacoinInputs {
-<<<<<<< HEAD
-				val, err := dbGetHistoricOutput(tx, types.OutputID(sci.ParentID))
-				if err != nil {
-					return fmt.Errorf("could not get historic output: %v", err)
-				}
-				pt.Inputs = append(pt.Inputs, modules.ProcessedInput{
-					FundType:       types.SpecifierSiacoinInput,
-					WalletAddress:  w.isWalletAddress(sci.UnlockConditions.UnlockHash()),
-					RelatedAddress: sci.UnlockConditions.UnlockHash(),
-					Value:          val,
-				})
-			}
-
-			for _, sco := range txn.SiacoinOutputs {
-				pt.Outputs = append(pt.Outputs, modules.ProcessedOutput{
-=======
 				pi := modules.ProcessedInput{
 					ParentID:       types.OutputID(sci.ParentID),
 					FundType:       types.SpecifierSiacoinInput,
@@ -421,32 +308,11 @@
 			for i, sco := range txn.SiacoinOutputs {
 				po := modules.ProcessedOutput{
 					ID:             types.OutputID(txn.SiacoinOutputID(uint64(i))),
->>>>>>> 95854a28
 					FundType:       types.SpecifierSiacoinOutput,
 					MaturityHeight: consensusHeight,
 					WalletAddress:  w.isWalletAddress(sco.UnlockHash),
 					RelatedAddress: sco.UnlockHash,
 					Value:          sco.Value,
-<<<<<<< HEAD
-				})
-			}
-
-			for _, sfi := range txn.SiafundInputs {
-				sfiValue, err := dbGetHistoricOutput(tx, types.OutputID(sfi.ParentID))
-				if err != nil {
-					return fmt.Errorf("could not get historic output: %v", err)
-				}
-				pt.Inputs = append(pt.Inputs, modules.ProcessedInput{
-					FundType:       types.SpecifierSiafundInput,
-					WalletAddress:  w.isWalletAddress(sfi.UnlockConditions.UnlockHash()),
-					RelatedAddress: sfi.UnlockConditions.UnlockHash(),
-					Value:          sfiValue,
-				})
-				startVal, err := dbGetHistoricClaimStart(tx, sfi.ParentID)
-				if err != nil {
-					return fmt.Errorf("could not get historic claim start: %v", err)
-				}
-=======
 				}
 				pt.Outputs = append(pt.Outputs, po)
 
@@ -470,20 +336,14 @@
 					w.log.Println("\tSiafund Input:", pi.ParentID, "::", pi.Value.HumanString())
 				}
 
->>>>>>> 95854a28
 				siafundPool, err := dbGetSiafundPool(w.dbTx)
 				if err != nil {
 					return fmt.Errorf("could not get siafund pool: %v", err)
 				}
-<<<<<<< HEAD
-				claimValue := siafundPool.Sub(startVal).Mul(sfiValue)
-				pt.Outputs = append(pt.Outputs, modules.ProcessedOutput{
-=======
 
 				sfo := spentSiafundOutputs[sfi.ParentID]
 				po := modules.ProcessedOutput{
 					ID:             types.OutputID(sfi.ParentID),
->>>>>>> 95854a28
 					FundType:       types.SpecifierClaimOutput,
 					MaturityHeight: consensusHeight + types.MaturityDelay,
 					WalletAddress:  w.isWalletAddress(sfi.UnlockConditions.UnlockHash()),
@@ -497,29 +357,20 @@
 				}
 			}
 
-<<<<<<< HEAD
-			for _, sfo := range txn.SiafundOutputs {
-				pt.Outputs = append(pt.Outputs, modules.ProcessedOutput{
-=======
 			for i, sfo := range txn.SiafundOutputs {
 				po := modules.ProcessedOutput{
 					ID:             types.OutputID(txn.SiafundOutputID(uint64(i))),
->>>>>>> 95854a28
 					FundType:       types.SpecifierSiafundOutput,
 					MaturityHeight: consensusHeight,
 					WalletAddress:  w.isWalletAddress(sfo.UnlockHash),
 					RelatedAddress: sfo.UnlockHash,
 					Value:          sfo.Value,
-<<<<<<< HEAD
-				})
-=======
 				}
 				pt.Outputs = append(pt.Outputs, po)
 				// Log any wallet-relevant outputs.
 				if po.WalletAddress {
 					w.log.Println("\tSiafund Output:", po.ID, "::", po.Value.HumanString())
 				}
->>>>>>> 95854a28
 			}
 
 			for _, fee := range txn.MinerFees {
@@ -539,34 +390,24 @@
 	return nil
 }
 
-// next: make global txn implicit everywhere
-// also need exclusivity wrt consistency (can't report anything that isn't synced to disk)
-
 // ProcessConsensusChange parses a consensus change to update the set of
 // confirmed outputs known to the wallet.
 func (w *Wallet) ProcessConsensusChange(cc modules.ConsensusChange) {
 	w.mu.Lock()
 	defer w.mu.Unlock()
 
-<<<<<<< HEAD
-=======
 	if needRescan, err := w.updateLookahead(w.dbTx, cc); err != nil {
 		w.log.Println("ERROR: failed to update lookahead:", err)
 	} else if needRescan {
 		go w.threadedResetSubscriptions()
 	}
->>>>>>> 95854a28
 	if err := w.updateConfirmedSet(w.dbTx, cc); err != nil {
 		w.log.Println("ERROR: failed to update confirmed set:", err)
 	}
 	if err := w.revertHistory(w.dbTx, cc.RevertedBlocks); err != nil {
 		w.log.Println("ERROR: failed to revert consensus change:", err)
 	}
-<<<<<<< HEAD
-	if err := w.applyHistory(w.dbTx, cc.AppliedBlocks); err != nil {
-=======
 	if err := w.applyHistory(w.dbTx, cc); err != nil {
->>>>>>> 95854a28
 		w.log.Println("ERROR: failed to apply consensus change:", err)
 	}
 	if err := dbPutConsensusChangeID(w.dbTx, cc.ID); err != nil {
@@ -580,72 +421,6 @@
 
 // ReceiveUpdatedUnconfirmedTransactions updates the wallet's unconfirmed
 // transaction set.
-<<<<<<< HEAD
-func (w *Wallet) ReceiveUpdatedUnconfirmedTransactions(txns []types.Transaction, cc modules.ConsensusChange) {
-	if err := w.tg.Add(); err != nil {
-		// Gracefully reject transactions if the wallet's Close method has
-		// closed the wallet's ThreadGroup already.
-		return
-	}
-	defer w.tg.Done()
-
-	w.mu.Lock()
-	defer w.mu.Unlock()
-
-	// record the historic outputs.
-	// NOTE: it's safe to add unconfirmed outputs to the historic output set.
-	for _, diff := range cc.SiacoinOutputDiffs {
-		if diff.Direction == modules.DiffApply {
-			err := dbPutHistoricOutput(w.dbTx, types.OutputID(diff.ID), diff.SiacoinOutput.Value)
-			if err != nil {
-				w.log.Severe("Could not add historic output:", err)
-			}
-		}
-	}
-
-	w.unconfirmedProcessedTransactions = nil
-	for _, txn := range txns {
-		// determine whether transaction is relevant to the wallet
-		relevant := false
-		for _, sci := range txn.SiacoinInputs {
-			relevant = relevant || w.isWalletAddress(sci.UnlockConditions.UnlockHash())
-		}
-		for _, sco := range txn.SiacoinOutputs {
-			relevant = relevant || w.isWalletAddress(sco.UnlockHash)
-		}
-
-		// only create a ProcessedTransaction if txn is relevant
-		if !relevant {
-			continue
-		}
-
-		pt := modules.ProcessedTransaction{
-			Transaction:           txn,
-			TransactionID:         txn.ID(),
-			ConfirmationHeight:    types.BlockHeight(math.MaxUint64),
-			ConfirmationTimestamp: types.Timestamp(math.MaxUint64),
-		}
-		for _, sci := range txn.SiacoinInputs {
-			val, err := dbGetHistoricOutput(w.dbTx, types.OutputID(sci.ParentID))
-			if err != nil {
-				w.log.Println("ERROR: could not get historic output:", err)
-			}
-			pt.Inputs = append(pt.Inputs, modules.ProcessedInput{
-				FundType:       types.SpecifierSiacoinInput,
-				WalletAddress:  w.isWalletAddress(sci.UnlockConditions.UnlockHash()),
-				RelatedAddress: sci.UnlockConditions.UnlockHash(),
-				Value:          val,
-			})
-		}
-		for _, sco := range txn.SiacoinOutputs {
-			pt.Outputs = append(pt.Outputs, modules.ProcessedOutput{
-				FundType:       types.SpecifierSiacoinOutput,
-				MaturityHeight: types.BlockHeight(math.MaxUint64),
-				WalletAddress:  w.isWalletAddress(sco.UnlockHash),
-				RelatedAddress: sco.UnlockHash,
-				Value:          sco.Value,
-			})
-=======
 func (w *Wallet) ReceiveUpdatedUnconfirmedTransactions(diff *modules.TransactionPoolDiff) {
 	w.mu.Lock()
 	defer w.mu.Unlock()
@@ -677,7 +452,6 @@
 				// transactions.
 				newUPT = append(newUPT, txn)
 			}
->>>>>>> 95854a28
 		}
 
 		// Set the unconfirmed preocessed transactions to the pruned set.
@@ -701,9 +475,6 @@
 				spentSiacoinOutputs[scod.ID] = scod.SiacoinOutput
 			}
 		}
-<<<<<<< HEAD
-		w.unconfirmedProcessedTransactions = append(w.unconfirmedProcessedTransactions, pt)
-=======
 
 		// Add each transaction to our set of unconfirmed transactions.
 		for i, txn := range unconfirmedTxnSet.Transactions {
@@ -754,6 +525,5 @@
 			}
 			w.unconfirmedProcessedTransactions = append(w.unconfirmedProcessedTransactions, pt)
 		}
->>>>>>> 95854a28
 	}
 }