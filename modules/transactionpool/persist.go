package transactionpool

import (
	"errors"
	"fmt"
	"os"
	"path/filepath"
	"time"

	"github.com/NebulousLabs/Sia/build"
	"github.com/NebulousLabs/Sia/modules"
	"github.com/NebulousLabs/Sia/persist"
	"github.com/NebulousLabs/Sia/types"

	"github.com/NebulousLabs/bolt"
)

const tpoolSyncRate = time.Minute * 2
<<<<<<< HEAD

var (
	// bucketRecentConsensusChange holds the most recent consensus change seen
	// by the transaction pool.
	bucketRecentConsensusChange = []byte("RecentConsensusChange")

	// bucketConfirmedTransactions holds the ids of every transaction that has
	// been confirmed on the blockchain.
	bucketConfirmedTransactions = []byte("ConfirmedTransactions")
=======
>>>>>>> 95854a28

var (
	// errNilConsensusChange is returned if there is no consensus change in the
	// database.
	errNilConsensusChange = errors.New("no consensus change found")

	// errNilFeeMedian is the message returned if a database does not find fee
	// median persistance.
	errNilFeeMedian = errors.New("no fee median found")
)

// threadedRegularSync will make sure that sync gets called on the database
// every once in a while.
func (tp *TransactionPool) threadedRegularSync() {
<<<<<<< HEAD
=======
	if err := tp.tg.Add(); err != nil {
		return
	}
	defer tp.tg.Done()
>>>>>>> 95854a28
	for {
		select {
		case <-tp.tg.StopChan():
			// A queued AfterStop will close out the db properly.
			return
		case <-time.After(tpoolSyncRate):
			tp.mu.Lock()
			tp.syncDB()
			tp.mu.Unlock()
		}
	}
}

// syncDB commits the current global transaction and immediately begins a new
// one.
func (tp *TransactionPool) syncDB() {
	// Commit the existing tx.
	err := tp.dbTx.Commit()
	if err != nil {
		tp.log.Severe("ERROR: failed to apply database update:", err)
		tp.dbTx.Rollback()
	}
	tp.dbTx, err = tp.db.Begin(true)
	if err != nil {
		tp.log.Severe("ERROR: failed to initialize a db transaction:", err)
	}
}

// resetDB deletes all consensus related persistence from the transaction pool.
func (tp *TransactionPool) resetDB(tx *bolt.Tx) error {
	err := tx.DeleteBucket(bucketConfirmedTransactions)
	if err != nil {
		return err
	}
	err = tp.putRecentConsensusChange(tx, modules.ConsensusChangeBeginning)
	if err != nil {
		return err
	}
	err = tp.putBlockHeight(tx, types.BlockHeight(0))
	if err != nil {
		return err
	}
	_, err = tx.CreateBucket(bucketConfirmedTransactions)
	return err
}

// initPersist creates buckets in the database
func (tp *TransactionPool) initPersist() error {
	// Create the persist directory if it does not yet exist.
	err := os.MkdirAll(tp.persistDir, 0700)
	if err != nil {
		return err
	}

	// Create the tpool logger.
	tp.log, err = persist.NewFileLogger(filepath.Join(tp.persistDir, logFile))
	if err != nil {
		return build.ExtendErr("unable to initialize the transaction pool logger", err)
	}
	tp.tg.AfterStop(func() {
		err := tp.log.Close()
		if err != nil {
			fmt.Println("Unable to close the transaction pool logger:", err)
		}
	})

	// Open the database file.
	tp.db, err = persist.OpenDatabase(dbMetadata, filepath.Join(tp.persistDir, dbFilename))
	if err != nil {
		return err
	}
	tp.tg.AfterStop(func() {
		err := tp.db.Close()
		if err != nil {
			tp.log.Println("Error while closing transaction pool database:", err)
		}
	})
	// Create the global tpool tx that will be used for most persist actions.
	tp.dbTx, err = tp.db.Begin(true)
	if err != nil {
		return build.ExtendErr("unable to begin tpool dbTx", err)
	}
	tp.tg.AfterStop(func() {
		err := tp.dbTx.Commit()
		if err != nil {
			tp.log.Println("Unable to close transaction properly during shutdown:", err)
		}
	})
	// Spin up the thread that occasionally syncrhonizes the database.
	go tp.threadedRegularSync()

	// Create the database and get the most recent consensus change.
	var cc modules.ConsensusChangeID
	// Create the database buckets.
	buckets := [][]byte{
<<<<<<< HEAD
		bucketRecentConsensusChange,
		bucketConfirmedTransactions,
=======
		bucketBlockHeight,
		bucketRecentConsensusChange,
		bucketConfirmedTransactions,
		bucketFeeMedian,
>>>>>>> 95854a28
	}
	for _, bucket := range buckets {
		_, err := tp.dbTx.CreateBucketIfNotExists(bucket)
		if err != nil {
			return build.ExtendErr("unable to create the tpool buckets", err)
		}
	}
<<<<<<< HEAD

	// Get the recent consensus change.
	cc, err = tp.getRecentConsensusChange(tp.dbTx)
	if err == errNilConsensusChange {
		err = tp.putRecentConsensusChange(tp.dbTx, modules.ConsensusChangeBeginning)
	}
	if err != nil {
		return build.ExtendErr("unable to initialize the recent consensus change in the tpool", err)
=======

	// Get the recent consensus change.
	cc, err = tp.getRecentConsensusChange(tp.dbTx)
	if err == errNilConsensusChange {
		err = tp.putRecentConsensusChange(tp.dbTx, modules.ConsensusChangeBeginning)
	}
	if err != nil {
		return build.ExtendErr("unable to initialize the recent consensus change in the tpool", err)
	}

	// Get the most recent block height
	bh, err := tp.getBlockHeight(tp.dbTx)
	if err != nil {
		tp.log.Println("Block height is reporting as zero, setting up to subscribe from the beginning.")
		err = tp.putBlockHeight(tp.dbTx, types.BlockHeight(0))
		if err != nil {
			return build.ExtendErr("unable to initialize the block height in the tpool", err)
		}
		err = tp.putRecentConsensusChange(tp.dbTx, modules.ConsensusChangeBeginning)
	} else {
		tp.log.Debugln("Transaction pool is loading from height:", bh)
		tp.blockHeight = bh
	}
	if err != nil {
		return build.ExtendErr("unable to initialize the block height in the tpool", err)
	}

	// Get the fee median data.
	mp, err := tp.getFeeMedian(tp.dbTx)
	if err != nil && err != errNilFeeMedian {
		return build.ExtendErr("unable to load the fee median", err)
	}
	// Just leave the fields empty if no fee median was found. They will be
	// filled out.
	if err != errNilFeeMedian {
		tp.recentMedians = mp.RecentMedians
		tp.recentMedianFee = mp.RecentMedianFee
>>>>>>> 95854a28
	}

	// Subscribe to the consensus set using the most recent consensus change.
	err = tp.consensusSet.ConsensusSetSubscribe(tp, cc)
	if err == modules.ErrInvalidConsensusChangeID {
		tp.log.Println("Invalid consensus change loaded; resetting. This can take a while.")
		// Reset and rescan because the consensus set does not recognize the
		// provided consensus change id.
		resetErr := tp.resetDB(tp.dbTx)
		if resetErr != nil {
			return resetErr
		}
		freshScanErr := tp.consensusSet.ConsensusSetSubscribe(tp, modules.ConsensusChangeBeginning)
		if freshScanErr != nil {
			return freshScanErr
		}
		tp.tg.OnStop(func() {
			tp.consensusSet.Unsubscribe(tp)
		})
		return nil
	}
	if err != nil {
		return err
<<<<<<< HEAD
	}
	tp.tg.OnStop(func() {
		tp.consensusSet.Unsubscribe(tp)
	})
	return nil
}

// getRecentConsensusChange returns the most recent consensus change from the
// database.
func (tp *TransactionPool) getRecentConsensusChange(tx *bolt.Tx) (cc modules.ConsensusChangeID, err error) {
	ccBytes := tx.Bucket(bucketRecentConsensusChange).Get(fieldRecentConsensusChange)
	if ccBytes == nil {
		return modules.ConsensusChangeID{}, errNilConsensusChange
=======
>>>>>>> 95854a28
	}
	tp.tg.OnStop(func() {
		tp.consensusSet.Unsubscribe(tp)
	})
	return nil
}

// transactionConfirmed returns true if the transaction has been confirmed on
// the blockchain and false if the transaction has not been confirmed on the
// blockchain.
func (tp *TransactionPool) transactionConfirmed(tx *bolt.Tx, id types.TransactionID) bool {
	confirmedBytes := tx.Bucket(bucketConfirmedTransactions).Get(id[:])
	if confirmedBytes == nil {
		return false
	}
	return true
}<|MERGE_RESOLUTION|>--- conflicted
+++ resolved
@@ -16,18 +16,6 @@
 )
 
 const tpoolSyncRate = time.Minute * 2
-<<<<<<< HEAD
-
-var (
-	// bucketRecentConsensusChange holds the most recent consensus change seen
-	// by the transaction pool.
-	bucketRecentConsensusChange = []byte("RecentConsensusChange")
-
-	// bucketConfirmedTransactions holds the ids of every transaction that has
-	// been confirmed on the blockchain.
-	bucketConfirmedTransactions = []byte("ConfirmedTransactions")
-=======
->>>>>>> 95854a28
 
 var (
 	// errNilConsensusChange is returned if there is no consensus change in the
@@ -42,13 +30,10 @@
 // threadedRegularSync will make sure that sync gets called on the database
 // every once in a while.
 func (tp *TransactionPool) threadedRegularSync() {
-<<<<<<< HEAD
-=======
 	if err := tp.tg.Add(); err != nil {
 		return
 	}
 	defer tp.tg.Done()
->>>>>>> 95854a28
 	for {
 		select {
 		case <-tp.tg.StopChan():
@@ -144,15 +129,10 @@
 	var cc modules.ConsensusChangeID
 	// Create the database buckets.
 	buckets := [][]byte{
-<<<<<<< HEAD
-		bucketRecentConsensusChange,
-		bucketConfirmedTransactions,
-=======
 		bucketBlockHeight,
 		bucketRecentConsensusChange,
 		bucketConfirmedTransactions,
 		bucketFeeMedian,
->>>>>>> 95854a28
 	}
 	for _, bucket := range buckets {
 		_, err := tp.dbTx.CreateBucketIfNotExists(bucket)
@@ -160,16 +140,6 @@
 			return build.ExtendErr("unable to create the tpool buckets", err)
 		}
 	}
-<<<<<<< HEAD
-
-	// Get the recent consensus change.
-	cc, err = tp.getRecentConsensusChange(tp.dbTx)
-	if err == errNilConsensusChange {
-		err = tp.putRecentConsensusChange(tp.dbTx, modules.ConsensusChangeBeginning)
-	}
-	if err != nil {
-		return build.ExtendErr("unable to initialize the recent consensus change in the tpool", err)
-=======
 
 	// Get the recent consensus change.
 	cc, err = tp.getRecentConsensusChange(tp.dbTx)
@@ -207,7 +177,6 @@
 	if err != errNilFeeMedian {
 		tp.recentMedians = mp.RecentMedians
 		tp.recentMedianFee = mp.RecentMedianFee
->>>>>>> 95854a28
 	}
 
 	// Subscribe to the consensus set using the most recent consensus change.
@@ -231,22 +200,6 @@
 	}
 	if err != nil {
 		return err
-<<<<<<< HEAD
-	}
-	tp.tg.OnStop(func() {
-		tp.consensusSet.Unsubscribe(tp)
-	})
-	return nil
-}
-
-// getRecentConsensusChange returns the most recent consensus change from the
-// database.
-func (tp *TransactionPool) getRecentConsensusChange(tx *bolt.Tx) (cc modules.ConsensusChangeID, err error) {
-	ccBytes := tx.Bucket(bucketRecentConsensusChange).Get(fieldRecentConsensusChange)
-	if ccBytes == nil {
-		return modules.ConsensusChangeID{}, errNilConsensusChange
-=======
->>>>>>> 95854a28
 	}
 	tp.tg.OnStop(func() {
 		tp.consensusSet.Unsubscribe(tp)
