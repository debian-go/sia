--- conflicted
+++ resolved
@@ -6,10 +6,7 @@
 import (
 	"errors"
 	"fmt"
-<<<<<<< HEAD
-=======
 	"math"
->>>>>>> 95854a28
 	"time"
 
 	"github.com/NebulousLabs/Sia/build"
@@ -17,25 +14,6 @@
 	"github.com/NebulousLabs/Sia/encoding"
 	"github.com/NebulousLabs/Sia/modules"
 	"github.com/NebulousLabs/Sia/types"
-<<<<<<< HEAD
-)
-
-const (
-	// The TransactionPoolSizeLimit is first checked, and then a transaction
-	// set is added. The current transaction pool does not do any priority
-	// ordering, so the size limit is such that the transaction pool will never
-	// exceed the size of a block.
-	//
-	// TODO: Add a priority structure that will allow the transaction pool to
-	// fill up beyond the size of a single block, without being subject to
-	// manipulation.
-	//
-	// The first ~1/4 of the transaction pool can be filled for free. This is
-	// mostly to preserve compatibility with clients that do not add fees.
-	TransactionPoolSizeLimit  = 2e6 - 5e3 - modules.TransactionSetSizeLimit
-	TransactionPoolSizeForFee = 500e3
-=======
->>>>>>> 95854a28
 )
 
 var (
@@ -43,22 +21,6 @@
 	errFullTransactionPool = errors.New("transaction pool cannot accept more transactions")
 	errLowMinerFees        = errors.New("transaction set needs more miner fees to be accepted")
 	errEmptySet            = errors.New("transaction set is empty")
-<<<<<<< HEAD
-
-	// TransactionMinFee defines the minimum fee required for a transaction in
-	// order for it to be accepted if there is already more than
-	// TransactionPoolSizeForFee transactions in the transaction pool.
-	TransactionMinFee = types.SiacoinPrecision.Div64(3)
-
-	// relayTransactionSetTimeout establishes the timeout for a relay
-	// transaction set call.
-	relayTransactionSetTimeout = build.Select(build.Var{
-		Standard: 3 * time.Minute,
-		Dev:      20 * time.Second,
-		Testing:  3 * time.Second,
-	}).(time.Duration)
-=======
->>>>>>> 95854a28
 )
 
 // relatedObjectIDs determines all of the object ids related to a transaction.
@@ -231,11 +193,7 @@
 	}
 
 	// Remove the conflicts from the transaction pool.
-<<<<<<< HEAD
-	for _, conflict := range conflictMap {
-=======
 	for conflict := range supersetMap {
->>>>>>> 95854a28
 		conflictSet := tp.transactionSets[conflict]
 		tp.transactionListSize -= len(encoding.Marshal(conflictSet))
 		delete(tp.transactionSets, conflict)
@@ -254,11 +212,7 @@
 	for _, diff := range cc.SiafundOutputDiffs {
 		tp.knownObjects[ObjectID(diff.ID)] = setID
 	}
-<<<<<<< HEAD
-	tp.transactionSetDiffs[setID] = cc
-=======
 	tp.transactionSetDiffs[setID] = &cc
->>>>>>> 95854a28
 	tsetSize := len(encoding.Marshal(superset))
 	tp.transactionListSize += tsetSize
 
@@ -294,11 +248,6 @@
 		return modules.ErrDuplicateTransactionSet
 	}
 
-<<<<<<< HEAD
-	// Check the composition of the transaction set, including fees and
-	// IsStandard rules.
-	err := tp.checkTransactionSetComposition(ts)
-=======
 	// Check the composition of the transaction set.
 	setSize, err := tp.checkTransactionSetComposition(ts)
 	if err != nil {
@@ -308,7 +257,6 @@
 	// Check that the transaction set has enough fees to justify adding it to
 	// the transaction list.
 	requiredFees := tp.requiredFeesToExtendTpool().Mul64(setSize)
->>>>>>> 95854a28
 	if err != nil {
 		return err
 	}
@@ -349,11 +297,6 @@
 	for _, oid := range oids {
 		tp.knownObjects[oid] = setID
 	}
-<<<<<<< HEAD
-	tp.transactionSetDiffs[setID] = cc
-	tsetSize := len(encoding.Marshal(ts))
-	tp.transactionListSize += tsetSize
-=======
 	tp.transactionSetDiffs[setID] = &cc
 	tsetSize := len(encoding.Marshal(ts))
 	tp.transactionListSize += tsetSize
@@ -362,7 +305,6 @@
 			tp.transactionHeights[txn.ID()] = tp.blockHeight
 		}
 	}
->>>>>>> 95854a28
 
 	// debug logging
 	if build.DEBUG {
@@ -396,13 +338,8 @@
 		if err != nil {
 			return err
 		}
-<<<<<<< HEAD
-		// Notify subscribers and broadcast the transaction set.
-		go tp.gateway.Broadcast("RelayTransactionSet", ts, tp.gateway.Peers())
-=======
 		go tp.gateway.Broadcast("RelayTransactionSet", ts, tp.gateway.Peers())
 		// Notify subscribers of an accepted transaction set
->>>>>>> 95854a28
 		tp.updateSubscribersTransactions()
 		return nil
 	})
