package consensus

import (
	"strconv"
	"testing"
)

// BenchmarkCreateServerTester benchmarks creating a server tester from
// scratch. The consensus package creates over 60 server testers (and
// counting), and optimizations to the server tester creation process are
// likely to generalize to the project as a whole.
//
// i7-4770, 1d60d69: 22.883 ms / op
func BenchmarkCreateServerTester(b *testing.B) {
	for i := 0; i < b.N; i++ {
<<<<<<< HEAD
		cst, err := createConsensusSetTester(b.Name() + strconv.Itoa(i))
=======
		cst, err := createConsensusSetTester(b.Name() + strconv.Itoa(b.N) + strconv.Itoa(i))
>>>>>>> 95854a28
		if err != nil {
			b.Fatal(err)
		}
		cst.Close()
	}
}<|MERGE_RESOLUTION|>--- conflicted
+++ resolved
@@ -13,11 +13,7 @@
 // i7-4770, 1d60d69: 22.883 ms / op
 func BenchmarkCreateServerTester(b *testing.B) {
 	for i := 0; i < b.N; i++ {
-<<<<<<< HEAD
-		cst, err := createConsensusSetTester(b.Name() + strconv.Itoa(i))
-=======
 		cst, err := createConsensusSetTester(b.Name() + strconv.Itoa(b.N) + strconv.Itoa(i))
->>>>>>> 95854a28
 		if err != nil {
 			b.Fatal(err)
 		}
