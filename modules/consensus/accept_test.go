--- conflicted
+++ resolved
@@ -166,11 +166,7 @@
 
 // ValidateBlock stores the parameters it receives and returns the mock error
 // defined by mockBlockValidator.err.
-<<<<<<< HEAD
-func (bv mockBlockValidator) ValidateBlock(b types.Block, minTimestamp types.Timestamp, target types.Target, height types.BlockHeight, log *persist.Logger) error {
-=======
 func (bv mockBlockValidator) ValidateBlock(b types.Block, id types.BlockID, minTimestamp types.Timestamp, target types.Target, height types.BlockHeight, log *persist.Logger) error {
->>>>>>> 95854a28
 	validateBlockParamsGot = validateBlockParams{true, b, minTimestamp, target, height}
 	return bv.err
 }
