package consensus

import (
	"bytes"
	"errors"

	"github.com/NebulousLabs/Sia/modules"
	"github.com/NebulousLabs/Sia/persist"
	"github.com/NebulousLabs/Sia/types"
)

var (
	errBadMinerPayouts        = errors.New("miner payout sum does not equal block subsidy")
	errEarlyTimestamp         = errors.New("block timestamp is too early")
	errExtremeFutureTimestamp = errors.New("block timestamp too far in future, discarded")
	errFutureTimestamp        = errors.New("block timestamp too far in future, but saved for later use")
	errLargeBlock             = errors.New("block is too large to be accepted")
)

// blockValidator validates a Block against a set of block validity rules.
type blockValidator interface {
	// ValidateBlock validates a block against a minimum timestamp, a block
	// target, and a block height.
<<<<<<< HEAD
	ValidateBlock(types.Block, types.Timestamp, types.Target, types.BlockHeight, *persist.Logger) error
=======
	ValidateBlock(types.Block, types.BlockID, types.Timestamp, types.Target, types.BlockHeight, *persist.Logger) error
>>>>>>> 95854a28
}

// stdBlockValidator is the standard implementation of blockValidator.
type stdBlockValidator struct {
	// clock is a Clock interface that indicates the current system time.
	clock types.Clock

	// marshaler encodes and decodes between objects and byte slices.
	marshaler marshaler
}

// NewBlockValidator creates a new stdBlockValidator with default settings.
func NewBlockValidator() stdBlockValidator {
	return stdBlockValidator{
		clock:     types.StdClock{},
		marshaler: stdMarshaler{},
	}
}

// checkMinerPayouts compares a block's miner payouts to the block's subsidy and
// returns true if they are equal.
func checkMinerPayouts(b types.Block, height types.BlockHeight) bool {
	// Add up the payouts and check that all values are legal.
	var payoutSum types.Currency
	for _, payout := range b.MinerPayouts {
		if payout.Value.IsZero() {
			return false
		}
		payoutSum = payoutSum.Add(payout.Value)
	}
	return b.CalculateSubsidy(height).Equals(payoutSum)
}

// checkTarget returns true if the block's ID meets the given target.
func checkTarget(b types.Block, id types.BlockID, target types.Target) bool {
	return bytes.Compare(target[:], id[:]) >= 0
}

// ValidateBlock validates a block against a minimum timestamp, a block target,
// and a block height. Returns nil if the block is valid and an appropriate
// error otherwise.
<<<<<<< HEAD
func (bv stdBlockValidator) ValidateBlock(b types.Block, minTimestamp types.Timestamp, target types.Target, height types.BlockHeight, log *persist.Logger) error {
=======
func (bv stdBlockValidator) ValidateBlock(b types.Block, id types.BlockID, minTimestamp types.Timestamp, target types.Target, height types.BlockHeight, log *persist.Logger) error {
>>>>>>> 95854a28
	// Check that the timestamp is not too far in the past to be acceptable.
	if minTimestamp > b.Timestamp {
		return errEarlyTimestamp
	}

	// Check that the target of the new block is sufficient.
	if !checkTarget(b, id, target) {
		return modules.ErrBlockUnsolved
	}

	// Check that the block is below the size limit.
	blockSize := len(bv.marshaler.Marshal(b))
	if uint64(blockSize) > types.BlockSizeLimit {
		return errLargeBlock
	}

	// Check if the block is in the extreme future. We make a distinction between
	// future and extreme future because there is an assumption that by the time
	// the extreme future arrives, this block will no longer be a part of the
	// longest fork because it will have been ignored by all of the miners.
	if b.Timestamp > bv.clock.Now()+types.ExtremeFutureThreshold {
		return errExtremeFutureTimestamp
	}

	// Verify that the miner payouts are valid.
	if !checkMinerPayouts(b, height) {
		return errBadMinerPayouts
	}

	// Check if the block is in the near future, but too far to be acceptable.
	// This is the last check because it's an expensive check, and not worth
	// performing if the payouts are incorrect.
	if b.Timestamp > bv.clock.Now()+types.FutureThreshold {
		return errFutureTimestamp
	}

	if log != nil {
		log.Debugf("validated block at height %v, block size: %vB", height, blockSize)
	}
	return nil
}<|MERGE_RESOLUTION|>--- conflicted
+++ resolved
@@ -21,11 +21,7 @@
 type blockValidator interface {
 	// ValidateBlock validates a block against a minimum timestamp, a block
 	// target, and a block height.
-<<<<<<< HEAD
-	ValidateBlock(types.Block, types.Timestamp, types.Target, types.BlockHeight, *persist.Logger) error
-=======
 	ValidateBlock(types.Block, types.BlockID, types.Timestamp, types.Target, types.BlockHeight, *persist.Logger) error
->>>>>>> 95854a28
 }
 
 // stdBlockValidator is the standard implementation of blockValidator.
@@ -67,11 +63,7 @@
 // ValidateBlock validates a block against a minimum timestamp, a block target,
 // and a block height. Returns nil if the block is valid and an appropriate
 // error otherwise.
-<<<<<<< HEAD
-func (bv stdBlockValidator) ValidateBlock(b types.Block, minTimestamp types.Timestamp, target types.Target, height types.BlockHeight, log *persist.Logger) error {
-=======
 func (bv stdBlockValidator) ValidateBlock(b types.Block, id types.BlockID, minTimestamp types.Timestamp, target types.Target, height types.BlockHeight, log *persist.Logger) error {
->>>>>>> 95854a28
 	// Check that the timestamp is not too far in the past to be acceptable.
 	if minTimestamp > b.Timestamp {
 		return errEarlyTimestamp
