package consensus

import (
	"bytes"
	"errors"
	"os"
	"time"

	"github.com/NebulousLabs/Sia/build"
	"github.com/NebulousLabs/Sia/modules"
	"github.com/NebulousLabs/Sia/types"

	"github.com/NebulousLabs/bolt"
)

var (
	errDoSBlock        = errors.New("block is known to be invalid")
	errNoBlockMap      = errors.New("block map is not in database")
	errInconsistentSet = errors.New("consensus set is not in a consistent state")
	errOrphan          = errors.New("block has no known parent")
	errNonLinearChain  = errors.New("block set is not a contiguous chain")
)

// managedBroadcastBlock will broadcast a block to the consensus set's peers.
func (cs *ConsensusSet) managedBroadcastBlock(b types.Block) {
	// broadcast the block header to all peers
	go cs.gateway.Broadcast("RelayHeader", b.Header(), cs.gateway.Peers())
}

// validateHeaderAndBlock does some early, low computation verification on the
// block. Callers should not assume that validation will happen in a particular
// order.
func (cs *ConsensusSet) validateHeaderAndBlock(tx dbTx, b types.Block, id types.BlockID) (parent *processedBlock, err error) {
	// Check if the block is a DoS block - a known invalid block that is expensive
	// to validate.
	_, exists := cs.dosBlocks[id]
	if exists {
		return nil, errDoSBlock
	}

	// Check if the block is already known.
	blockMap := tx.Bucket(BlockMap)
	if blockMap == nil {
		return nil, errNoBlockMap
	}
	if blockMap.Get(id[:]) != nil {
		return nil, modules.ErrBlockKnown
	}

	// Check for the parent.
	parentID := b.ParentID
	parentBytes := blockMap.Get(parentID[:])
	if parentBytes == nil {
		return nil, errOrphan
	}
	parent = new(processedBlock)
	err = cs.marshaler.Unmarshal(parentBytes, parent)
	if err != nil {
		return nil, err
	}
	// Check that the timestamp is not too far in the past to be acceptable.
	minTimestamp := cs.blockRuleHelper.minimumValidChildTimestamp(blockMap, parent)

<<<<<<< HEAD
	return cs.blockValidator.ValidateBlock(b, minTimestamp, parent.ChildTarget, parent.Height+1, cs.log)
=======
	err = cs.blockValidator.ValidateBlock(b, id, minTimestamp, parent.ChildTarget, parent.Height+1, cs.log)
	if err != nil {
		return nil, err
	}
	return parent, nil
>>>>>>> 95854a28
}

// checkHeaderTarget returns true if the header's ID meets the given target.
func checkHeaderTarget(h types.BlockHeader, target types.Target) bool {
	blockHash := h.ID()
	return bytes.Compare(target[:], blockHash[:]) >= 0
}

// validateHeader does some early, low computation verification on the header
// to determine if the block should be downloaded. Callers should not assume
// that validation will happen in a particular order.
func (cs *ConsensusSet) validateHeader(tx dbTx, h types.BlockHeader) error {
	// Check if the block is a DoS block - a known invalid block that is expensive
	// to validate.
	id := h.ID()
	_, exists := cs.dosBlocks[id]
	if exists {
		return errDoSBlock
	}

	// Check if the block is already known.
	blockMap := tx.Bucket(BlockMap)
	if blockMap == nil {
		return errNoBlockMap
	}
	if blockMap.Get(id[:]) != nil {
		return modules.ErrBlockKnown
	}

	// Check for the parent.
	parentID := h.ParentID
	parentBytes := blockMap.Get(parentID[:])
	if parentBytes == nil {
		return errOrphan
	}
	var parent processedBlock
	err := cs.marshaler.Unmarshal(parentBytes, &parent)
	if err != nil {
		return err
	}

	// Check that the target of the new block is sufficient.
	if !checkHeaderTarget(h, parent.ChildTarget) {
		return modules.ErrBlockUnsolved
	}

	// TODO: check if the block is a non extending block once headers-first
	// downloads are implemented.

	// Check that the timestamp is not too far in the past to be acceptable.
	minTimestamp := cs.blockRuleHelper.minimumValidChildTimestamp(blockMap, &parent)
	if minTimestamp > h.Timestamp {
		return errEarlyTimestamp
	}

	// Check if the block is in the extreme future. We make a distinction between
	// future and extreme future because there is an assumption that by the time
	// the extreme future arrives, this block will no longer be a part of the
	// longest fork because it will have been ignored by all of the miners.
	if h.Timestamp > types.CurrentTimestamp()+types.ExtremeFutureThreshold {
		return errExtremeFutureTimestamp
	}

	// We do not check if the header is in the near future here, because we want
	// to get the corresponding block as soon as possible, even if the block is in
	// the near future.

	return nil
}

// addBlockToTree inserts a block into the blockNode tree by adding it to its
// parent's list of children. If the new blockNode is heavier than the current
// node, the blockchain is forked to put the new block and its parents at the
// tip. An error will be returned if block verification fails or if the block
// does not extend the longest fork.
//
// addBlockToTree might need to modify the database while returning an error
// on the block. Such errors are handled outside of the transaction by the
// caller. Switching to a managed tx through bolt will make this complexity
// unneeded.
func (cs *ConsensusSet) addBlockToTree(tx *bolt.Tx, b types.Block, parent *processedBlock) (ce changeEntry, err error) {
	// Prepare the child processed block associated with the parent block.
	newNode := cs.newChild(tx, parent, b)

	// Check whether the new node is part of a chain that is heavier than the
	// current node. If not, return ErrNonExtending and don't fork the
	// blockchain.
	currentNode := currentProcessedBlock(tx)
	if !newNode.heavierThan(currentNode) {
		return changeEntry{}, modules.ErrNonExtendingBlock
	}

	// Fork the blockchain and put the new heaviest block at the tip of the
	// chain.
	var revertedBlocks, appliedBlocks []*processedBlock
	revertedBlocks, appliedBlocks, err = cs.forkBlockchain(tx, newNode)
	if err != nil {
		return changeEntry{}, err
	}
	for _, rn := range revertedBlocks {
		ce.RevertedBlocks = append(ce.RevertedBlocks, rn.Block.ID())
	}
	for _, an := range appliedBlocks {
		ce.AppliedBlocks = append(ce.AppliedBlocks, an.Block.ID())
	}
	err = appendChangeLog(tx, ce)
	if err != nil {
		return changeEntry{}, err
	}
	return ce, nil
}

// threadedSleepOnFutureBlock will sleep until the timestamp of a future block
// has arrived.
//
// TODO: An attacker can broadcast a future block multiple times, resulting in a
// goroutine spinup for each future block.  Need to prevent that.
//
// TODO: An attacker could produce a very large number of future blocks,
// consuming memory. Need to prevent that.
func (cs *ConsensusSet) threadedSleepOnFutureBlock(b types.Block) {
	// Add this thread to the threadgroup.
	err := cs.tg.Add()
	if err != nil {
		return
	}
	defer cs.tg.Done()

	// Perform a soft-sleep while we wait for the block to become valid.
	select {
	case <-cs.tg.StopChan():
		return
	case <-time.After(time.Duration(b.Timestamp-(types.CurrentTimestamp()+types.FutureThreshold)) * time.Second):
		_, err := cs.managedAcceptBlocks([]types.Block{b})
		if err != nil {
			cs.log.Debugln("WARN: failed to accept a future block:", err)
		}
		cs.managedBroadcastBlock(b)
	}
}

// managedAcceptBlocks will try to add blocks to the consensus set. If the
// blocks do not extend the longest currently known chain, an error is
// returned but the blocks are still kept in memory. If the blocks extend a fork
// such that the fork becomes the longest currently known chain, the consensus
// set will reorganize itself to recognize the new longest fork. Accepted
// blocks are not relayed.
//
// Typically AcceptBlock should be used so that the accepted block is relayed.
// This method is typically only be used when there would otherwise be multiple
// consecutive calls to AcceptBlock with each successive call accepting the
// child block of the previous call.
func (cs *ConsensusSet) managedAcceptBlocks(blocks []types.Block) (blockchainExtended bool, err error) {
	// Grab a lock on the consensus set.
	cs.mu.Lock()
	defer cs.mu.Unlock()

	// Make sure that blocks are consecutive. Though this isn't a strict
	// requirement, if blocks are not consecutive then it becomes a lot harder
	// to maintain correcetness when adding multiple blocks in a single tx.
	//
	// This is the first time that IDs on the blocks have been computed.
	blockIDs := make([]types.BlockID, 0, len(blocks))
	for i := 0; i < len(blocks); i++ {
		blockIDs = append(blockIDs, blocks[i].ID())
		if i > 0 && blocks[i].ParentID != blockIDs[i-1] {
			return false, errNonLinearChain
		}
	}

	// Verify the headers for every block, throw out known blocks, and the
	// invalid blocks (which includes the children of invalid blocks).
	chainExtended := false
	changes := make([]changeEntry, 0, len(blocks))
	validBlocks := make([]types.Block, 0, len(blocks))
	parents := make([]*processedBlock, 0, len(blocks))
	setErr := cs.db.Update(func(tx *bolt.Tx) error {
		for i := 0; i < len(blocks); i++ {
			// Start by checking the header of the block.
			parent, err := cs.validateHeaderAndBlock(boltTxWrapper{tx}, blocks[i], blockIDs[i])
			if err == modules.ErrBlockKnown {
				// Skip over known blocks.
				continue
			}
			if err == errFutureTimestamp {
				// Queue the block to be tried again if it is a future block.
				go cs.threadedSleepOnFutureBlock(blocks[i])
			}
			if err != nil {
				return err
			}

			// Try adding the block to consnesus.
			changeEntry, err := cs.addBlockToTree(tx, blocks[i], parent)
			if err == nil {
				changes = append(changes, changeEntry)
				chainExtended = true
			}
			if err == modules.ErrNonExtendingBlock {
				err = nil
			}
			if err != nil {
				return err
			}
			// Sanity check - If reverted blocks is zero, applied blocks should also
			// be zero.
			if build.DEBUG && len(changeEntry.AppliedBlocks) == 0 && len(changeEntry.RevertedBlocks) != 0 {
				panic("after adding a change entry, there are no applied blocks but there are reverted blocks")
			}
			// Append to the set of changes, and append the valid block.
			validBlocks = append(validBlocks, blocks[i])
			parents = append(parents, parent)
		}
		return nil
	})
	if _, ok := setErr.(bolt.MmapError); ok {
		cs.log.Println("ERROR: Bolt mmap failed:", setErr)
		println("Blockchain database has run out of disk space!")
		os.Exit(1)
	}
	if setErr != nil {
		// Check if any blocks were valid.
		if len(validBlocks) < 1 {
			// Nothing more to do, the first block was invalid.
			return false, setErr
		}

		// At least some of the blocks were valid. Add the valid blocks before
		// returning, since we've already done the downloading and header
		// validation.
		verifyExtended := false
		err := cs.db.Update(func(tx *bolt.Tx) error {
			for i := 0; i < len(validBlocks); i++ {
				_, err := cs.addBlockToTree(tx, validBlocks[i], parents[i])
				if err == nil {
					verifyExtended = true
				}
				if err != modules.ErrNonExtendingBlock && err != nil {
					return err
				}
			}
			return nil
		})
		// Sanity check - verifyExtended should match chainExtended.
		if build.DEBUG && verifyExtended != chainExtended {
			panic("chain extension logic does not match up between first and last attempt")
		}
		// Something has gone wrong. Maybe the filesystem is having errors for
		// example. But under normal conditions, this code should not be
		// reached. If it is, return early because both attempts to add blocks
		// have failed.
		if err != nil {
			return false, err
		}
	}

	// Stop here if the blocks did not extend the longest blockchain.
	if !chainExtended {
		return false, modules.ErrNonExtendingBlock
	}

<<<<<<< HEAD
	// Updates complete, demote the lock.
	if len(changeEntry.AppliedBlocks) > 0 {
		cs.readlockUpdateSubscribers(changeEntry)
	}
	cs.mu.Unlock()
	return nil
=======
	// Sanity check - if we get here, len(changes) should be non-zero.
	if build.DEBUG && len(changes) == 0 {
		panic("changes is empty, but this code should not be reached if no blocks got added")
	}

	// Update the subscribers with all of the consensus changes. First combine
	// the changes into a single set.
	for _, change := range changes {
		cs.updateSubscribers(change)
	}

	// If there were valid blocks and invalid blocks in the set that was
	// provided, then the setErr is not going to be nil. Return the set error to
	// the caller.
	if setErr != nil {
		return chainExtended, setErr
	}
	return chainExtended, nil
>>>>>>> 95854a28
}

// AcceptBlock will try to add a block to the consensus set. If the block does
// not extend the longest currently known chain, an error is returned but the
// block is still kept in memory. If the block extends a fork such that the
// fork becomes the longest currently known chain, the consensus set will
// reorganize itself to recognize the new longest fork. If a block is accepted
// without error, it will be relayed to all connected peers. This function
// should only be called for new blocks.
func (cs *ConsensusSet) AcceptBlock(b types.Block) error {
	err := cs.tg.Add()
	if err != nil {
		return err
	}
	defer cs.tg.Done()

	chainExtended, err := cs.managedAcceptBlocks([]types.Block{b})
	if err != nil {
		return err
	}
	if chainExtended {
		cs.managedBroadcastBlock(b)
	}
	return nil
}<|MERGE_RESOLUTION|>--- conflicted
+++ resolved
@@ -61,15 +61,11 @@
 	// Check that the timestamp is not too far in the past to be acceptable.
 	minTimestamp := cs.blockRuleHelper.minimumValidChildTimestamp(blockMap, parent)
 
-<<<<<<< HEAD
-	return cs.blockValidator.ValidateBlock(b, minTimestamp, parent.ChildTarget, parent.Height+1, cs.log)
-=======
 	err = cs.blockValidator.ValidateBlock(b, id, minTimestamp, parent.ChildTarget, parent.Height+1, cs.log)
 	if err != nil {
 		return nil, err
 	}
 	return parent, nil
->>>>>>> 95854a28
 }
 
 // checkHeaderTarget returns true if the header's ID meets the given target.
@@ -331,14 +327,6 @@
 		return false, modules.ErrNonExtendingBlock
 	}
 
-<<<<<<< HEAD
-	// Updates complete, demote the lock.
-	if len(changeEntry.AppliedBlocks) > 0 {
-		cs.readlockUpdateSubscribers(changeEntry)
-	}
-	cs.mu.Unlock()
-	return nil
-=======
 	// Sanity check - if we get here, len(changes) should be non-zero.
 	if build.DEBUG && len(changes) == 0 {
 		panic("changes is empty, but this code should not be reached if no blocks got added")
@@ -357,7 +345,6 @@
 		return chainExtended, setErr
 	}
 	return chainExtended, nil
->>>>>>> 95854a28
 }
 
 // AcceptBlock will try to add a block to the consensus set. If the block does
