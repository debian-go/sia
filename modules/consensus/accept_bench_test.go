--- conflicted
+++ resolved
@@ -16,11 +16,7 @@
 //
 // i7-4770, 1d60d69: 1.356 ms / op
 func BenchmarkAcceptEmptyBlocks(b *testing.B) {
-<<<<<<< HEAD
-	cst, err := createConsensusSetTester(b.Name())
-=======
 	cst, err := createConsensusSetTester(b.Name() + strconv.Itoa(b.N))
->>>>>>> 95854a28
 	if err != nil {
 		b.Fatal("Error creating tester: " + err.Error())
 	}
@@ -82,11 +78,7 @@
 //
 // i7-4770, 1d60d69: 3.579 ms / op
 func BenchmarkAcceptSmallBlocks(b *testing.B) {
-<<<<<<< HEAD
-	cst, err := createConsensusSetTester(b.Name())
-=======
 	cst, err := createConsensusSetTester(b.Name() + strconv.Itoa(b.N))
->>>>>>> 95854a28
 	if err != nil {
 		b.Fatal(err)
 	}
