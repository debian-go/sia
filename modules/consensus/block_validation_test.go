--- conflicted
+++ resolved
@@ -78,11 +78,7 @@
 				now: tt.now,
 			},
 		}
-<<<<<<< HEAD
-		err := blockValidator.ValidateBlock(b, tt.minTimestamp, types.RootDepth, 0, nil)
-=======
 		err := blockValidator.ValidateBlock(b, b.ID(), tt.minTimestamp, types.RootDepth, 0, nil)
->>>>>>> 95854a28
 		if err != tt.errWant {
 			t.Errorf("%s: got %v, want %v", tt.msg, err, tt.errWant)
 		}
