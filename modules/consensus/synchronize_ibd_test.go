package consensus

import (
	"errors"
	"fmt"
	"io"
	"net"
	"path/filepath"
	"strconv"
	"sync"
	"testing"
	"time"

	"github.com/NebulousLabs/Sia/build"
	"github.com/NebulousLabs/Sia/modules"
	"github.com/NebulousLabs/Sia/modules/gateway"
	"github.com/NebulousLabs/Sia/types"
)

// TestSimpleInitialBlockchainDownload tests that
// threadedInitialBlockchainDownload synchronizes with peers in the simple case
// where there are 8 outbound peers with the same blockchain.
func TestSimpleInitialBlockchainDownload(t *testing.T) {
	if testing.Short() || !build.VLONG {
		t.SkipNow()
	}

	// Create 8 remote peers.
	remoteCSTs := make([]*consensusSetTester, 8)
	for i := range remoteCSTs {
		cst, err := blankConsensusSetTester(t.Name() + strconv.Itoa(i))
		if err != nil {
			t.Fatal(err)
		}
		defer cst.Close()
		remoteCSTs[i] = cst
	}
	// Create the "local" peer.
	localCST, err := blankConsensusSetTester(t.Name() + "- local")
	if err != nil {
		t.Fatal(err)
	}
	defer localCST.Close()
	for _, cst := range remoteCSTs {
		err = localCST.cs.gateway.Connect(cst.cs.gateway.Address())
		if err != nil {
			t.Fatal(err)
		}
	}
	// Give the OnConnectRPCs time to finish.
	time.Sleep(5 * time.Second)

	// Test IBD when all peers have only the genesis block.
	doneChan := make(chan struct{})
	go func() {
		localCST.cs.threadedInitialBlockchainDownload()
		doneChan <- struct{}{}
	}()
	select {
	case <-doneChan:
	case <-time.After(5 * time.Second):
		t.Fatal("initialBlockchainDownload never completed")
	}
	if localCST.cs.CurrentBlock().ID() != remoteCSTs[0].cs.CurrentBlock().ID() {
		t.Fatalf("current block ids do not match: expected '%v', got '%v'", remoteCSTs[0].cs.CurrentBlock().ID(), localCST.cs.CurrentBlock().ID())
	}

	// Test IBD when all remote peers have the same longest chain.
	for i := 0; i < 20; i++ {
		b, err := remoteCSTs[0].miner.FindBlock()
		if err != nil {
			t.Fatal(err)
		}
		for _, cst := range remoteCSTs {
			_, err = cst.cs.managedAcceptBlocks([]types.Block{b})
			if err != nil && err != modules.ErrBlockKnown && err != modules.ErrNonExtendingBlock {
				t.Fatal(err)
			}
		}
	}
	go func() {
		localCST.cs.threadedInitialBlockchainDownload()
		doneChan <- struct{}{}
	}()
	select {
	case <-doneChan:
	case <-time.After(5 * time.Second):
		t.Fatal("initialBlockchainDownload never completed")
	}
	if localCST.cs.CurrentBlock().ID() != remoteCSTs[0].cs.CurrentBlock().ID() {
		t.Fatalf("current block ids do not match: expected '%v', got '%v'", remoteCSTs[0].cs.CurrentBlock().ID(), localCST.cs.CurrentBlock().ID())
	}

	// Test IBD when not starting from the genesis block.
	for i := 0; i < 4; i++ {
		b, err := remoteCSTs[0].miner.FindBlock()
		if err != nil {
			t.Fatal(err)
		}
		for _, cst := range remoteCSTs {
			_, err = cst.cs.managedAcceptBlocks([]types.Block{b})
			if err != nil && err != modules.ErrBlockKnown {
				t.Fatal(err)
			}
		}
	}
	go func() {
		localCST.cs.threadedInitialBlockchainDownload()
		doneChan <- struct{}{}
	}()
	select {
	case <-doneChan:
	case <-time.After(5 * time.Second):
		t.Fatal("initialBlockchainDownload never completed")
	}
	if localCST.cs.CurrentBlock().ID() != remoteCSTs[0].cs.CurrentBlock().ID() {
		t.Fatalf("current block ids do not match: expected '%v', got '%v'", remoteCSTs[0].cs.CurrentBlock().ID(), localCST.cs.CurrentBlock().ID())
	}

	// Test IBD when the remote peers are on a longer fork.
	for i := 0; i < 5; i++ {
		b, err := localCST.miner.FindBlock()
		if err != nil {
			t.Fatal(err)
		}
		_, err = localCST.cs.managedAcceptBlocks([]types.Block{b})
		if err != nil {
			t.Fatal(err)
		}
	}
	for i := 0; i < 10; i++ {
		b, err := remoteCSTs[0].miner.FindBlock()
		if err != nil {
			t.Fatal(err)
		}
		for _, cst := range remoteCSTs {
			_, err = cst.cs.managedAcceptBlocks([]types.Block{b})
			if err != nil && err != modules.ErrBlockKnown {
				t.Log(i)
				t.Fatal(err)
			}
		}
	}
	go func() {
		localCST.cs.threadedInitialBlockchainDownload()
		doneChan <- struct{}{}
	}()
	select {
	case <-doneChan:
	case <-time.After(5 * time.Second):
		t.Fatal("initialBlockchainDownload never completed")
	}
	if localCST.cs.CurrentBlock().ID() != remoteCSTs[0].cs.CurrentBlock().ID() {
		t.Fatalf("current block ids do not match: expected '%v', got '%v'", remoteCSTs[0].cs.CurrentBlock().ID(), localCST.cs.CurrentBlock().ID())
	}

	// Test IBD when the remote peers are on a shorter fork.
	for i := 0; i < 10; i++ {
		b, err := localCST.miner.FindBlock()
		if err != nil {
			t.Fatal(err)
		}
		_, err = localCST.cs.managedAcceptBlocks([]types.Block{b})
		if err != nil {
			t.Fatal(err)
		}
	}
	for i := 0; i < 5; i++ {
		b, err := remoteCSTs[0].miner.FindBlock()
		if err != nil {
			t.Fatal(err)
		}
		for _, cst := range remoteCSTs {
			_, err = cst.cs.managedAcceptBlocks([]types.Block{b})
			if err != nil && err != modules.ErrBlockKnown {
				t.Log(i)
				t.Fatal(err)
			}
		}
	}
	localCurrentBlock := localCST.cs.CurrentBlock()
	go func() {
		localCST.cs.threadedInitialBlockchainDownload()
		doneChan <- struct{}{}
	}()
	select {
	case <-doneChan:
	case <-time.After(5 * time.Second):
		t.Fatal("initialBlockchainDownload never completed")
	}
	if localCST.cs.CurrentBlock().ID() != localCurrentBlock.ID() {
		t.Fatalf("local was on a longer fork and should not have reorged")
	}
	if localCST.cs.CurrentBlock().ID() == remoteCSTs[0].cs.CurrentBlock().ID() {
		t.Fatalf("ibd syncing is one way, and a longer fork on the local cs should not cause a reorg on the remote cs's")
	}
}

type mockGatewayRPCError struct {
	modules.Gateway
	rpcErrs map[modules.NetAddress]error
	mu      sync.Mutex
}

func (g *mockGatewayRPCError) RPC(addr modules.NetAddress, name string, fn modules.RPCFunc) error {
	g.mu.Lock()
	defer g.mu.Unlock()
	return g.rpcErrs[addr]
}

// TestInitialBlockChainDownloadDisconnects tests that
// threadedInitialBlockchainDownload only disconnects from peers that error
// with anything but a timeout.
func TestInitialBlockchainDownloadDisconnects(t *testing.T) {
	if testing.Short() {
		t.SkipNow()
	}

	testdir := build.TempDir(modules.ConsensusDir, t.Name())
	g, err := gateway.New("localhost:0", false, filepath.Join(testdir, "local", modules.GatewayDir))
	if err != nil {
		t.Fatal(err)
	}
	defer g.Close()
	mg := mockGatewayRPCError{
		Gateway: g,
		rpcErrs: make(map[modules.NetAddress]error),
	}
	localCS, err := New(&mg, false, filepath.Join(testdir, "local", modules.ConsensusDir))
	if err != nil {
		t.Fatal(err)
	}
	defer localCS.Close()

	rpcErrs := []error{
		// rpcErrs that should cause a a disconnect.
		io.EOF,
		errors.New("random error"),
		errSendBlocksStalled,
		// rpcErrs that should not cause a disconnect.
		mockNetError{
			error:   errors.New("Read timeout"),
			timeout: true,
		},
		// Need at least minNumOutbound peers that return nil for
		// threadedInitialBlockchainDownload to mark IBD done.
		nil, nil, nil, nil, nil,
	}
	for i, rpcErr := range rpcErrs {
		g, err := gateway.New("localhost:0", false, filepath.Join(testdir, "remote - "+strconv.Itoa(i), modules.GatewayDir))
		if err != nil {
			t.Fatal(err)
		}
		defer g.Close()
		err = localCS.gateway.Connect(g.Address())
		if err != nil {
			t.Fatal(err)
		}
		mg.rpcErrs[g.Address()] = rpcErr
	}
	// Sleep to to give the OnConnectRPCs time to finish.
	time.Sleep(500 * time.Millisecond)
	// Do IBD.
	localCS.threadedInitialBlockchainDownload()
	// Check that localCS disconnected from peers that errored but did not time out during SendBlocks.
	if len(localCS.gateway.Peers()) != 6 {
		t.Error("threadedInitialBlockchainDownload disconnected from peers that timedout or didn't error", len(localCS.gateway.Peers()))
	}
	for _, p := range localCS.gateway.Peers() {
		err = mg.rpcErrs[p.NetAddress]
		if err == nil {
			continue
		}
		if netErr, ok := err.(net.Error); ok && netErr.Timeout() {
			continue
		}
		t.Fatalf("threadedInitialBlockchainDownload didn't disconnect from a peer that returned '%v', %v", err, p.NetAddress)
	}
}

// TestInitialBlockchainDownloadDoneRules tests that
// threadedInitialBlockchainDownload only terminates under the appropriate
// conditions. Appropriate conditions are:
//  - at least minNumOutbound synced outbound peers
//  - or at least 1 synced outbound peer and minIBDWaitTime has passed since beginning IBD.
func TestInitialBlockchainDownloadDoneRules(t *testing.T) {
	if testing.Short() || !build.VLONG {
		t.SkipNow()
	}
	testdir := build.TempDir(modules.ConsensusDir, t.Name())

	// Create a gateway that can be forced to return errors when its RPC method
	// is called, then create a consensus set using that gateway.
	g, err := gateway.New("localhost:0", false, filepath.Join(testdir, "local", modules.GatewayDir))
	if err != nil {
		t.Fatal(err)
	}
	defer g.Close()
	mg := mockGatewayRPCError{
		Gateway: g,
		rpcErrs: make(map[modules.NetAddress]error),
	}
	cs, err := New(&mg, false, filepath.Join(testdir, "local", modules.ConsensusDir))
	if err != nil {
		t.Fatal(err)
	}
	defer cs.Close()

	// Verify that the consensus set will not signal IBD completion when it has
	// zero peers.
	doneChan := make(chan struct{})
	go func() {
		cs.threadedInitialBlockchainDownload()
		doneChan <- struct{}{}
	}()
	select {
	case <-doneChan:
		t.Error("threadedInitialBlockchainDownload finished with 0 synced peers")
	case <-time.After(minIBDWaitTime + ibdLoopDelay):
	}

	// threadedInitialBlockchainDownload is already running. Feed some inbound
	// peers to the consensus set. The gateway, through its own process of
	// trying to find outbound peers, will eventually convert one of the
	// inbound peers to an outbound peer. IBD should not complete until there
	// is at least one outbound peer.
	//
	// After this function has completed, all of the peers will be shutdown,
	// leaving the consensus set once again with zero peers.
	func() {
		inboundCSTs := make([]*consensusSetTester, 8)
		for i := 0; i < len(inboundCSTs); i++ {
			inboundCST, err := blankConsensusSetTester(filepath.Join(t.Name(), " - inbound "+strconv.Itoa(i)))
			if err != nil {
				t.Fatal(err)
			}
			defer inboundCST.Close()
			inboundCST.cs.gateway.Connect(cs.gateway.Address())
		}
		<-doneChan
		peers := cs.gateway.Peers()
		outbound := false
		for _, p := range peers {
			if !p.Inbound {
				outbound = true
				break
			}
		}
		if !outbound {
			t.Error("threadedInitialBlockchainDownload finished with only inbound peers")
		}
	}()

	// Try another initial blockchain download, this time with an outbound peer
	// who is not synced. The consensus set should not determine itself to have
	// completed IBD with only unsynced peers.
	//
	// 'NotSynced' is simulated in this peer by having all RPCs return errors.
	go func() {
		cs.threadedInitialBlockchainDownload()
		doneChan <- struct{}{}
	}()
	gatewayTimesout, err := gateway.New("localhost:0", false, filepath.Join(testdir, "remote - timesout", modules.GatewayDir))
	if err != nil {
		t.Fatal(err)
	}
	defer gatewayTimesout.Close()
	mg.mu.Lock()
	mg.rpcErrs[gatewayTimesout.Address()] = mockNetError{
		error:   errors.New("Read timeout"),
		timeout: true,
	}
	mg.mu.Unlock()
	err = cs.gateway.Connect(gatewayTimesout.Address())
	if err != nil {
		t.Fatal(err)
	}
	select {
	case <-doneChan:
		t.Error("threadedInitialBlockchainDownload finished with 0 synced peers")
	case <-time.After(minIBDWaitTime + ibdLoopDelay):
	}

	// Add a peer that is synced to the peer that is not synced. IBD should not
	// be considered completed when there is a tie between synced and
	// not-synced peers.
<<<<<<< HEAD
	gatewayNoTimeout, err := gateway.New("localhost:0", false, filepath.Join(testdir, "remote - no timeout", modules.GatewayDir))
=======
	gatewayNoTimeout, err := gateway.New("localhost:0", false, filepath.Join(testdir, "remote - no timeout1", modules.GatewayDir))
>>>>>>> 95854a28
	if err != nil {
		t.Fatal(err)
	}
	defer gatewayNoTimeout.Close()
	mg.mu.Lock()
	mg.rpcErrs[gatewayNoTimeout.Address()] = nil
	mg.mu.Unlock()
	err = cs.gateway.Connect(gatewayNoTimeout.Address())
	if err != nil {
		t.Fatal(err)
	}
	select {
	case <-doneChan:
		t.Fatal("threadedInitialBlockchainDownload finished with 1 synced peer and 1 non-synced peer")
	case <-time.After(minIBDWaitTime + ibdLoopDelay):
	}

	// Test when there is 2 peers that are synced and one that is not synced.
	// There is now a majority synced peers and the minIBDWaitTime has passed,
	// so the IBD function should finish.
<<<<<<< HEAD
	gatewayNoTimeout2, err := gateway.New("localhost:0", false, filepath.Join(testdir, "remote - no timeout", modules.GatewayDir))
=======
	gatewayNoTimeout2, err := gateway.New("localhost:0", false, filepath.Join(testdir, "remote - no timeout2", modules.GatewayDir))
>>>>>>> 95854a28
	if err != nil {
		t.Fatal(err)
	}
	defer gatewayNoTimeout2.Close()
	mg.mu.Lock()
	mg.rpcErrs[gatewayNoTimeout2.Address()] = nil
	mg.mu.Unlock()
	err = cs.gateway.Connect(gatewayNoTimeout2.Address())
	if err != nil {
		t.Fatal(err)
	}
	select {
	case <-doneChan:
	case <-time.After(4 * (minIBDWaitTime + ibdLoopDelay)):
		t.Fatal("threadedInitialBlockchainDownload never finished with 2 synced peers and 1 non-synced peer")
	}

	// Test when there are >= minNumOutbound peers and >= minNumOutbound peers are synced.
	gatewayNoTimeouts := make([]modules.Gateway, minNumOutbound-1)
	for i := 0; i < len(gatewayNoTimeouts); i++ {
		tmpG, err := gateway.New("localhost:0", false, filepath.Join(testdir, fmt.Sprintf("remote - no timeout-auto-%v", i+3), modules.GatewayDir))
		if err != nil {
			t.Fatal(err)
		}
		defer tmpG.Close()
		mg.mu.Lock()
		mg.rpcErrs[tmpG.Address()] = nil
		mg.mu.Unlock()
		gatewayNoTimeouts[i] = tmpG
		err = cs.gateway.Connect(gatewayNoTimeouts[i].Address())
		if err != nil {
			t.Fatal(err)
		}
	}
	go func() {
		cs.threadedInitialBlockchainDownload()
		doneChan <- struct{}{}
	}()
	select {
	case <-doneChan:
	case <-time.After(minIBDWaitTime):
		t.Fatal("threadedInitialBlockchainDownload didn't finish in less than minIBDWaitTime")
	}
}

// TestGenesisBlockSync is a regression test that checks what happens when two
// consensus sets with only the genesis block are connected. They should
// determine that they are sync'd, however previously they would not sync to
// eachother as they would report EOF instead of performing correct block
// exchange.
func TestGenesisBlockSync(t *testing.T) {
	if testing.Short() || !build.VLONG {
		t.SkipNow()
	}

	// Create two consensus sets that have zero blocks each (except for the
	// genesis block).
	cst1, err := blankConsensusSetTester(t.Name() + "1")
	if err != nil {
		t.Fatal(err)
	}
	cst2, err := blankConsensusSetTester(t.Name() + "2")
	if err != nil {
		t.Fatal(err)
	}

	// Connect them.
	err = cst1.gateway.Connect(cst2.gateway.Address())
	if err != nil {
		t.Fatal(err)
	}
	// Block until both report that they are sync'd.
	for i := 0; i < 100; i++ {
		time.Sleep(time.Millisecond * 100)
		if cst1.cs.Synced() && cst2.cs.Synced() {
			break
		}
	}
	if !cst1.cs.Synced() || !cst2.cs.Synced() {
		t.Error("Consensus sets did not synchronize to eachother", cst1.cs.Synced(), cst2.cs.Synced())
	}

	time.Sleep(time.Second * 12)
	if len(cst1.gateway.Peers()) == 0 {
		t.Error("disconnection occurred!")
	}
}<|MERGE_RESOLUTION|>--- conflicted
+++ resolved
@@ -384,11 +384,7 @@
 	// Add a peer that is synced to the peer that is not synced. IBD should not
 	// be considered completed when there is a tie between synced and
 	// not-synced peers.
-<<<<<<< HEAD
-	gatewayNoTimeout, err := gateway.New("localhost:0", false, filepath.Join(testdir, "remote - no timeout", modules.GatewayDir))
-=======
 	gatewayNoTimeout, err := gateway.New("localhost:0", false, filepath.Join(testdir, "remote - no timeout1", modules.GatewayDir))
->>>>>>> 95854a28
 	if err != nil {
 		t.Fatal(err)
 	}
@@ -409,11 +405,7 @@
 	// Test when there is 2 peers that are synced and one that is not synced.
 	// There is now a majority synced peers and the minIBDWaitTime has passed,
 	// so the IBD function should finish.
-<<<<<<< HEAD
-	gatewayNoTimeout2, err := gateway.New("localhost:0", false, filepath.Join(testdir, "remote - no timeout", modules.GatewayDir))
-=======
 	gatewayNoTimeout2, err := gateway.New("localhost:0", false, filepath.Join(testdir, "remote - no timeout2", modules.GatewayDir))
->>>>>>> 95854a28
 	if err != nil {
 		t.Fatal(err)
 	}
