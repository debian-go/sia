package build

import (
	"strconv"
	"strings"
)

const (
	// Version is the current version of siad.
<<<<<<< HEAD
	Version = "1.2.1"
=======
	Version = "1.3.0"
>>>>>>> 95854a28

	// MaxEncodedVersionLength is the maximum length of a version string encoded
	// with the encode package. 100 is much larger than any version number we send
	// now, but it allows us to send additional information in the version string
	// later if we choose. For example appending the version string with the HEAD
	// commit hash.
	MaxEncodedVersionLength = 100
)

// IsVersion returns whether str is a valid version number.
func IsVersion(str string) bool {
	for _, n := range strings.Split(str, ".") {
		if _, err := strconv.Atoi(n); err != nil {
			return false
		}
	}
	return true
}

// min returns the smaller of two integers.
func min(a, b int) int {
	if a < b {
		return a
	}
	return b
}

// VersionCmp returns an int indicating the difference between a and b. It
// follows the convention of bytes.Compare and big.Cmp:
//
//   -1 if a <  b
//    0 if a == b
//   +1 if a >  b
//
// One important quirk is that "1.1.0" is considered newer than "1.1", despite
// being numerically equal.
func VersionCmp(a, b string) int {
	aNums := strings.Split(a, ".")
	bNums := strings.Split(b, ".")
	for i := 0; i < min(len(aNums), len(bNums)); i++ {
		// assume that both version strings are valid
		aInt, _ := strconv.Atoi(aNums[i])
		bInt, _ := strconv.Atoi(bNums[i])
		if aInt < bInt {
			return -1
		} else if aInt > bInt {
			return 1
		}
	}
	// all shared digits are equal, but lengths may not be equal
	if len(aNums) < len(bNums) {
		return -1
	} else if len(aNums) > len(bNums) {
		return 1
	}
	// strings are identical
	return 0
}<|MERGE_RESOLUTION|>--- conflicted
+++ resolved
@@ -7,11 +7,7 @@
 
 const (
 	// Version is the current version of siad.
-<<<<<<< HEAD
-	Version = "1.2.1"
-=======
 	Version = "1.3.0"
->>>>>>> 95854a28
 
 	// MaxEncodedVersionLength is the maximum length of a version string encoded
 	// with the encode package. 100 is much larger than any version number we send
