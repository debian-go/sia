package build

import (
	"archive/tar"
	"compress/gzip"
	"errors"
	"io"
	"io/ioutil"
	"os"
	"path/filepath"
	"time"
)

var (
	// SiaTestingDir is the directory that contains all of the files and
	// folders created during testing.
	SiaTestingDir = filepath.Join(os.TempDir(), "SiaTesting")
)

// TempDir joins the provided directories and prefixes them with the Sia
// testing directory.
func TempDir(dirs ...string) string {
	path := filepath.Join(SiaTestingDir, filepath.Join(dirs...))
	os.RemoveAll(path) // remove old test data
	return path
}

// CopyFile copies a file from a source to a destination.
func CopyFile(source, dest string) error {
	sf, err := os.Open(source)
	if err != nil {
		return err
	}
	defer sf.Close()

	df, err := os.Create(dest)
	if err != nil {
		return err
	}
	defer df.Close()

	_, err = io.Copy(df, sf)
	if err != nil {
		return err
	}
	return nil
}

// CopyDir copies a directory and all of its contents to the destination
// directory.
func CopyDir(source, dest string) error {
	stat, err := os.Stat(source)
	if err != nil {
		return err
	}
	if !stat.IsDir() {
		return errors.New("source is not a directory")
	}

	err = os.MkdirAll(dest, stat.Mode())
	if err != nil {
		return err
	}
	files, err := ioutil.ReadDir(source)
	for _, file := range files {
		newSource := filepath.Join(source, file.Name())
		newDest := filepath.Join(dest, file.Name())
		if file.IsDir() {
			err = CopyDir(newSource, newDest)
			if err != nil {
				return err
			}
		} else {
			err = CopyFile(newSource, newDest)
			if err != nil {
				return err
			}
		}
	}

	return nil
}

// ExtractTarGz extracts the specified .tar.gz file to dir, overwriting
// existing files in the event of a name conflict.
func ExtractTarGz(filename, dir string) error {
	// Open the zipped archive.
	file, err := os.Open(filename)
	if err != nil {
		return err
	}
	defer file.Close()
	z, err := gzip.NewReader(file)
	if err != nil {
		return err
	}
	defer z.Close()
	t := tar.NewReader(z)

	// Create the output directory if it does not exist.
	if err := os.MkdirAll(dir, 0700); err != nil {
		return err
	}

	// Read the file entries, writing each to dir.
	for {
		// Read header.
		hdr, err := t.Next()
		if err == io.EOF {
			return nil
		} else if err != nil {
			return err
		}

		path := filepath.Join(dir, hdr.Name)
		info := hdr.FileInfo()
		if info.IsDir() {
			// Create directory.
			if err := os.MkdirAll(path, info.Mode()); err != nil {
				return err
			}
		} else {
			// Create file.
			tf, err := os.OpenFile(path, os.O_CREATE|os.O_TRUNC|os.O_WRONLY, info.Mode())
			if err != nil {
				return err
			}
			_, err = io.Copy(tf, t)
			tf.Close()
			if err != nil {
				return err
			}
		}
	}
<<<<<<< HEAD
=======
}

// Retry will call 'fn' 'tries' times, waiting 'durationBetweenAttempts'
// between each attempt, returning 'nil' the first time that 'fn' returns nil.
// If 'nil' is never returned, then the final error returned by 'fn' is
// returned.
func Retry(tries int, durationBetweenAttempts time.Duration, fn func() error) (err error) {
	for i := 1; i < tries; i++ {
		err = fn()
		if err == nil {
			return nil
		}
		time.Sleep(durationBetweenAttempts)
	}
	return fn()
>>>>>>> 95854a28
}<|MERGE_RESOLUTION|>--- conflicted
+++ resolved
@@ -132,8 +132,6 @@
 			}
 		}
 	}
-<<<<<<< HEAD
-=======
 }
 
 // Retry will call 'fn' 'tries' times, waiting 'durationBetweenAttempts'
@@ -149,5 +147,4 @@
 		time.Sleep(durationBetweenAttempts)
 	}
 	return fn()
->>>>>>> 95854a28
 }